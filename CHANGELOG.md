--- conflicted
+++ resolved
@@ -9,21 +9,19 @@
 
 ### Release notes ###
 
-<<<<<<< HEAD
 ## Version 9.0.0 (2017-11-23) ##
 
 ### Enhancements ###
 
 - Stop adding custom model for post.
 - If field is explicitly set as autoincrement in the model, it will be tagged as a read only field in the service.
-=======
+
 ## Version 8.4.1 (2017-11-21) ##
 
 ### Enhancements ###
 
 - Add SQL Server to exception for retrieving metadata.
 - Add SQL Server to exception for usage of limit/offset.
->>>>>>> 19a6a456
 
 ## Version 8.3.0 (2017-11-13) ##
 
