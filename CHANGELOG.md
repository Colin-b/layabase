# Python Common Database Changelog #

List all changes in various categories:
* Release notes: Contains all worth noting changes (breaking changes mainly)
* Enhancements
* Bug fixes
* Known issues

## Version 10.13.0 (2018-08-23) ##

### Enhancements ###

<<<<<<< HEAD
- Rely on pycommon-error for error handling.
=======
- [Mongo] In case an index cannot be created using partialFilterExpression, try without (even if version should allow it as some services such as Azure Cosmos DB do not implement the API properly).
- [Mongo] Log all server information.
>>>>>>> 8988bf9c

## Version 10.12.5 (2018-08-22) ##

### Bug fixes ###

- [Mongo] Check server version before trying to use partialFilterExpression.

## Version 10.12.4 (2018-08-22) ##

### Bug fixes ###

- [Mongo] Handle connection string with parameters.
- [Mongo] Allow to provide MongoClient options in load.
- Update dependencies to latest version

## Version 10.12.3 (2018-08-22) ##

### Bug fixes ###

- [Mongo] Handle indexes without key or name.

## Version 10.12.2 (2018-08-21) ##

### Bug fixes ###

- primary_key fields were not automatically indexed as unique.
- Allow to provide a custom example value for every field.
- Return proper error in case values provided to Controller are not of the correct type.

## Version 10.12.1 (2018-08-20) ##

### Bug fixes ###

- Update dependencies to latest version.

## Version 10.12.0 (2018-08-14) ##

### Enhancements ###

- [Mongo] Convert int and float to string if needed

## Version 10.11.1 (2018-08-10) ##

### Bug fixes ###

- Update dependencies to latest version.

## Version 10.11.0 (2018-06-19) ##

### Enhancements ###

- [Mongo] TLS dependencies are now retrieved.

## Version 10.10.1 (2018-05-30) ##

### Bug fixes ###

- [SQLAlchemy] Postgres filter and offset are now applied.

## Version 10.10.0 (2018-05-24) ##

### Enhancements ###

- [Mongo] Dump in a specified directory instead of memory.
- [Mongo] Restore from a specified directory instead of memory.
- [Mongo] Remove list_content feature.

### Known issues ###

- [Mongo] Non ISO-8601 date/time might be considered as valid if matching a commonly-used formatting.

## Version 10.9.4 (2018-05-24) ##

### Enhancements ###

- [Mongo] Convert strings to int or float if needed

## Version 10.9.3 (2018-05-17) ##

### Bug fixes ###

- [Mongo] Dump per collection.
- [Mongo] Add list_content feature.

## Version 10.9.2 (2018-05-17) ##

### Bug fixes ###

- Provide errors that can be automatically parsed.

## Version 10.9.1 (2018-05-14) ##

### Enhancements ###

- [Mongo] New dump and restore features to handle backups.

## Version 10.9.0 (2018-05-15) ##

### Enhancements ###

- [Mongo] Allow to fail if keys are unknown (default to skip field)
- [SQLAlchemy] Audit is now using a single auto incremented key (revision)

## Version 10.7.0 (2018-05-04) ##

### Enhancements ###

- Expose field names via the Controller.get_field_names() method.

## Version 10.6.1 (2018-05-03) ##

### Bug fixes ###

- [Mongo] Setting the example values taking into account the min_value and max_value and min_length and max_length.

## Version 10.6.0 (2018-05-03) ##

### Enhancements ###

- [Mongo] Introduce min_value and max_value for int and float Column.
- [Mongo] Introduce min_length and max_length for str and list Column and ListColumn.

## Version 10.5.0 (2018-04-26) ##

### Release notes ###

- [Mongo] Collection related counters are reset when delete_all is called on that collection.

## Version 10.4.0 (2018-04-26) ##

### Release notes ###

- [Mongo] Collections indexes are now created only when missing or when update is needed.

### Bug fixes ###

- Versioning use negative value for valid fields instead of None value. Collection indexes for Versionned collections focus only on valid records using partial indexes.

## Version 10.3.0 (2018-04-23) ##

### Release notes ###

- SQLAlchemy delete are now slower as a SELECT is performed before sending the actual DELETE.

### Enhancements ###

- Allow to send multiple values when sending a query (GET or DELETE requests usually).

## Version 10.2.1 (2018-04-20) ##

### Bug fixes ###

- [Mongo] Increase robustness to allow columns not present in the column list to be present in the database

## Version 10.2.0 (2018-04-12) ##

### Enhancements ###

- Controller.update_many method is now available

### Bug fixes ###

- [Mongo] Allow empty dictionary on insert and update if it should be allowed.

## Version 10.1.0 (2018-03-15) ##

### Enhancements ###

- [Mongo] In case of a versioned model, audit is now performed in a single collection referencing table name and revision for each record.
- [Mongo] Choices are now available for float fields.

### Bug fixes ###

- [Mongo] Versioned models now store a shared (across all models) revision (as an integer) instead of the modification date time for each action.
- [Mongo] Rollback action is now audited.
- [Mongo] Default value was not sent back to the user on ListColumn (always an empty list).
- [Mongo] The whole document was not provided back to the list item serialization and deserialization, avoiding user custom action in some cases.
- [Mongo] Non nullable field values that were not set in database were not provided back to the controller.
- [Mongo] Update failure because of already existing index was not handled properly.
- [Mongo] Float fields were not considered as valid in case an int value was sent.
- [Mongo] Missing required fields on queries were still considered as valid.

### Known issues ###

- [Mongo] Update can violate unique index constraint and still succeed (at least with mongomock).

## Version 10.0.0 (2018-03-14) ##

### Release notes ###

- Optional dependencies should be chosen upon installation thanks to mongo and sqlalchemy extra requires.
- CRUDModel class is now within database_sqlalchemy instead of database module.
- SQLAlchemy audit is no longer created for a model using the extra "audit" Controller.model method parameter. Use CRUDModel.audit() instead.

### Enhancements ###

- Add support for Mongo database.
- All SQLAlchemy create_engine parameters can now be provided to database.load function
- A single commit is now performed for the requested action and related audit.
- Audit is now containing user name (if a user was stored within flask.g.current_user) if authentication is activated thanks to pycommon_server

### Bug fixes ###

- SQLAlchemy audit filtering on select was not working (always returning all records)

## Version 9.3.1 (2018-01-18) ##

### Bug fixes ###

- Use correct datetime iso format in sync with latest version of marshmallow_sqlalchemy (yyyy-mm-ddThh:mm:ss+00:00)
- Fix the unitests that were failing because of this

## Version 9.3.0 (2018-01-08) ##

### Enhancements ###

- Database connection pool is now recycled after 1 minute by default (instead of never).
- Introduce pool_recycle parameter for database.load method allowing to specify this parameter.

### Bug fixes ###

- Increment marshmallow_sqlalchemy to 0.13.2
- Database connection is now closed on DBAPI error (mostly disconnection).

## Version 9.2.1 (2017-12-04) ##

### Bug fixes ###

- Fix marshaling of validation model failure for post_many.

## Version 9.2.0 (2017-11-30) ##

### Enhancements ###

- Manage schema with SQLite.

## Version 9.1.0 (2017-11-29) ##

### Enhancements ###

- SQLAlchemy model field declaration order is now kept.

## Version 9.0.0 (2017-11-23) ##

### Enhancements ###

- Stop adding custom model for post.
- If field is explicitly set as autoincrement in the model, it will be tagged as a read only field in the service.

## Version 8.4.1 (2017-11-21) ##

### Enhancements ###

- Add SQL Server to exception for retrieving metadata.
- Add SQL Server to exception for usage of limit/offset.

## Version 8.3.0 (2017-11-13) ##

### Enhancements ###

- Better error message in case CRUDController.model was not called.

## Version 8.2.0 (2017-11-13) ##

### Enhancements ###

- All CRUDController methods are now class methods to avoid useless instantiation of a controller class at runtime.
- CRUDController.post_list method renamed into post_many.

### Bug fixes ###

- Allow to use in memory database from multiple threads (if supported by the underlying database).

### Release notes ###

## Version 8.1.0 (2017-11-13) ##

### Enhancements ###

- CRUDModel.add_all method has been added.
- CRUDController.post_list method has been added.

## Version 8.0.0 (2017-11-06) ##

### Release notes ###

- Remove the extra parameter that was introduced in 7.2.0 to handle SyBase need for quoting characters.

## Version 7.2.1 (2017-11-06) ##

### Bug fixes ###

- Provide a proper exception in case database could not be reached once model is created.

## Version 7.2.0 (2017-11-03) ##

### Enhancements ###

- Sybase Column name with uppercase letters need to be quoted with []

## Version 7.1.0 (2017-11-01) ##

### Enhancements ###

- Audit now manage key with auto-incremented value and field with default value.
- Audit raises error in case of missing data.

## Version 7.0.3 (2017-10-23) ##

### Bug fixes ###

- Default value provided for Swagger fields is now properly typed.

## Version 7.0.2 (2017-10-20) ##

### Bug fixes ###

- Handle date and datetime following ISO8601 in CRUD parsers.
- Remove support for time in CRUD parsers as there is no concrete example of use for now.
- Provide default value for a field in Swagger.

## Version 7.0.1 (2017-10-17) ##

### Bug fixes ###

- Use a different model name for POST if model differs from PUT.

## Version 7.0.0 (2017-10-17) ##

### Bug fixes ###

- Do not provide useless JSON request parser. Provide expected models for POST and PUT instead.

## Version 6.0.1 (2017-10-17) ##

### Bug fixes ###

- Views were still created on database.load.

## Version 6.0.0 (2017-10-17) ##

### Release notes ###

- ModelDescriptionController class does not exists anymore, CRUDController now provides the model_description functionality.

## Version 5.1.4 (2017-10-17) ##

### Bug fixes ###

- Views are not considered as tables anymore.

## Version 5.1.3 (2017-10-17) ##

### Bug fixes ###

- Offset will not be provided anymore for Sybase models.

## Version 5.1.2 (2017-10-16) ##

### Bug fixes ###

- If no data is provided on insert or update requests, then an error 4** will be sent to the client instead of a 500.
- If multiple results could be found for a get single request, then an error 4** will be sent to the client instead of a 500.

## Version 5.1.1 (2017-10-16) ##

### Bug fixes ###

- Date and DateTime fields were not deserialized on update, preventing update on those fields.

## Version 5.1.0 (2017-10-13) ##

### Enhancements ###

- Introduce audit parser and marshaller.

## Version 5.0.0 (2017-10-13) ##

### Release notes ###

- Renamed a lot of methods and attributes and change the behavior of CRUD*. Have a look at the python template for the update procedure.

## Version 4.0.0 (2017-10-12) ##

### Release notes ###

- create_if_needed parameter removed from the database.load function.

## Version 3.3.0 (2017-10-12) ##

### Enhancements ###

- database.CRUDModel.add and database.CRUDModel.update methods now return inserted and updated models.
- database.CRUDController.post and database.CRUDController.put methods now return inserted and updated models.

## Version 3.2.0 (2017-10-09) ##

### Enhancements ###

- Add Limit and Offset filter for pagination purpose in the GUI

## Version 3.0.1 (2017-10-06) ##

### Release notes ###

- Fix Enum field not properly defined

## Version 3.0.0 (2017-10-06) ##

### Release notes ###

- database.load_from renamed into database.load

## Version 2.2.0 (2017-10-06) ##

### Enhancements ###

- Sample value for fields are now depending on the field type.
- Introduce a namespace method to CRUDController to initialize everything related to namespace (such as a JSON model)

## Version 2.1.0 (2017-10-05) ##

### Enhancements ###

- CRUDController model method now provide the ability to also handle audit.

## Version 2.0.0 (2017-10-02) ##

### Release notes ###

- sybase_url function do not exists anymore now that load_from can guess how to encode provided URL.

## Version 1.9.0 (2017-10-02) ##

### Enhancements ###

- Add a user friendly error message in case python type cannot be guessed due to a parameter not containing columns.
- Add more test cases.

## Version 1.8.0 (2017-10-02) ##

### Enhancements ###

- controller delete method now return the number of removed rows (instead of None)

## Version 1.7.0 (2017-10-02) ##

### Enhancements ###

- remove now returns the number of removed rows (was None previously)
- load_from now display more logs on what was done (to investigate issues related to DB loading)
- load_from now return user friendly errors when provided data is invalid
- reset now log when finished and force binding once again
- Introduce test cases

### Bug fixes ###

- Properly handle a get request that should return more than one result.
- Properly reject add / update with empty data
- Validate content type on a update

## Version 1.6.1 (2017-09-28) ##

### Bug fixes ###

- ModelCouldNotBeFound error is now properly forwarded to client.

## Version 1.6.0 (2017-09-28) ##

### Enhancements ###

- CRUDModel now provide an update method.
- CRUDController now handle PUT and POST differently.

## Version 1.5.1 (2017-09-28) ##

### Bug fixes ###

- Validation errors are now logged with more details on server side and properly propagated to clients.

## Version 1.5.0 (2017-09-28) ##

### Enhancements ###

- Validation errors are now properly handled.

## Version 1.4.2 (2017-09-27) ##

### Bug fixes ###

- Avoid failure in case there is no schema in table_args__.

## Version 1.4.1 (2017-09-27) ##

### Bug fixes ###

- Python type was not properly extracted from SQL Alchemy field.

## Version 1.4.0 (2017-09-27) ##

### Release notes ###

- A setter is now provide to set model on controllers and should be used to benefit from enhanced performances.

### Enhancements ###

- Controllers now provide a full default behavior for GET.

## Version 1.3.0 (2017-09-27) ##

### Enhancements ###

- Provide a ModelDescriptionController class to return a description of a CRUDModel.

## Version 1.2.0 (2017-09-27) ##

### Enhancements ###

- Provide a CRUDController class to interact with a CRUDModel.

## Version 1.1.0 (2017-09-27) ##

### Enhancements ###

- Dependencies are now set to flask-restplus 0.10.1 and marshmallow_sqlalchemy 0.13.1.

## Version 1.0.0 (2017-09-27) ##

### Release notes ###

- Initial release.<|MERGE_RESOLUTION|>--- conflicted
+++ resolved
@@ -10,12 +10,9 @@
 
 ### Enhancements ###
 
-<<<<<<< HEAD
 - Rely on pycommon-error for error handling.
-=======
 - [Mongo] In case an index cannot be created using partialFilterExpression, try without (even if version should allow it as some services such as Azure Cosmos DB do not implement the API properly).
 - [Mongo] Log all server information.
->>>>>>> 8988bf9c
 
 ## Version 10.12.5 (2018-08-22) ##
 
