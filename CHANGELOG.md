# Python Common Database Changelog #

List all changes in various categories:
* Release notes: Contains all worth noting changes (breaking changes mainly)
* Enhancements
* Bug fixes
* Known issues

<<<<<<< HEAD
## Version 13.14.1 (2019-01-29) ##

### Bugfixes ###

- Fix problem with inherited classes for audit model when adding base model columns
=======
## Version 13.16.0 (2019-01-25) ##

### Enhancements ###

- Update dependencies to latest version (marshmallow 2.18.0, SQLAlchemy 1.2.16).

## Version 13.15.0 (2019-01-11) ##

### Enhancements ###

- Update dependencies to latest version (pycommon_test 4.10.1, pycommon_error 2.16.0).
>>>>>>> ae481aba

## Version 13.14.0 (2019-01-10) ##

### Enhancements ###

- Update dependencies to latest version (pycommon_test 4.10.0, pycommon_error 2.15.0).

## Version 13.13.0 (2019-01-09) ##

### Enhancements ###

- [SQLAlchemy] Implement health check.

## Version 13.12.2 (2018-12-20) ##

### Bug fixes ###

- [SQLAlchemy] Commit after query.all and query.one_or_none.

## Version 13.12.0 (2018-12-19) ##

### Enhancements ###

- Update dependencies to latest version (pycommon_test 4.8.0, pycommon_error 2.13.0).

## Version 13.11.1 (2018-12-18) ##

### Bug fixes ###

- [Mongo] Forbid spaces at the start and the end of column names.

## Version 13.11.0 (2018-12-14) ##

### Enhancements ###

- Update dependencies to latest version (pycommon_test 4.7.0, pycommon_error 2.12.0).

## Version 13.10.0 (2018-12-14) ##

### Enhancements ###

- Update dependencies to latest version (pycommon_test 4.6.0, pycommon_error 2.11.0).

## Version 13.9.0 (2018-12-13) ##

### Enhancements ###

- Update dependencies to latest version (pycommon_test 4.5.0, pycommon_error 2.10.0).

## Version 13.8.0 (2018-12-12) ##

### Enhancements ###

- Update dependencies to latest version (pycommon_test 4.4.0, pycommon_error 2.9.0).

## Version 13.7.0 (2018-12-12) ##

### Enhancements ###

- Update dependencies to latest version (pycommon_test 4.3.0, pycommon_error 2.8.0, SQLAlchemy 1.2.15).

## Version 13.6.1 (2018-12-10) ##

### Bug fixes ###

- [Mongo] pymongo.Database is not hashable, while mongomock.Database is.

## Version 13.6.0 (2018-12-10) ##

### Enhancements ###

- [Mongo] Log server information in debug.
- [Mongo] Retrieve server information only once.
- [Mongo] Allow client to set connect parameter.

## Version 13.5.0 (2018-12-04) ##

### Enhancements ###

- Update dependencies to latest version (pycommon_test 4.1.0, pycommon_error 2.7.0).

## Version 13.4.0 (2018-12-03) ##

### Enhancements ###

- Update dependencies to latest version (pycommon_test 4.0.0, pycommon_error 2.6.0).

## Version 13.3.0 (2018-11-30) ##

### Enhancements ###

- Update dependencies to latest version.

## Version 13.2.0 (2018-11-29) ##

### Enhancements ###

- Provide health_details in pycommon_database.

## Version 13.1.0 (2018-11-29) ##

### Enhancements ###

- Update dependencies to latest version.

## Version 13.0.0 (2018-11-28) ##

### Release notes ###

- [Mongo] Database health details now return a status string as first element instead of a boolean.

## Version 12.14.0 (2018-11-28) ##

### Enhancements ###

- [Mongo] Allow to retrieve health details for a database.

## Version 12.13.0 (2018-11-28) ##

### Enhancements ###

- Allow to retrieve GET url for a provided list of models.
- Allow to retrieve primary key field names from model.

## Version 12.12.0 (2018-11-26) ##

### Enhancements ###

- Update dependencies to latest version.

## Version 12.11.2 (2018-11-20) ##

### Bug fixes ###

- [Mongo] Avoid connection upon creation of MongoClient (see https://stackoverflow.com/questions/30710427/pymongo-and-multiprocessing-serverselectiontimeouterror for details).

## Version 12.11.1 (2018-11-16) ##

### Bug fixes ###

- [Mongo] Prevent creation of audit* or counters collection only.

## Version 12.11.0 (2018-11-16) ##

### Enhancements ###

- Update dependencies to latest version (impact SQLAlchemy users by providing new features)

## Version 12.10.0 (2018-11-16) ##

### Enhancements ###

- [Mongo] Allow to validate rollback on model.
- Update pycommon_test to 2.0.0

## Version 12.9.0 (2018-11-15) ##

### Enhancements ###

- [Mongo] Allow to retrieve last version of a document on a versioned collection (even if removed).

### Bug fixes ###

- [Mongo] Stop using deprecated count method and use count_documents instead.

## Version 12.8.0 (2018-11-12) ##

### Enhancements ###

- Avoid the need to import from database module.
- [Mongo] Avoid deserialization step in post_many and put_many in case at least one error already occurred.

### Bug fixes ###

- [Mongo] Faster validation.
- [Mongo] Only consider ISO8601 as valid date or date-time format.
- [Mongo] Forbid counters collection creation.
- [Mongo] Forbid audited collection names.
- [Mongo] Post/Put on model ensure that data is of proper type.
- [Mongo] Query on default values are now returning expected content even if default value is not set in database.

## Version 12.7.5 (2018-11-07) ##

### Bug fixes ###

- [Mongo] Avoid using deprecated methods.

## Version 12.7.4 (2018-10-30) ##

### Bug fixes ###

- Update dependencies to latest version.

## Version 12.7.3 (2018-10-15) ##

### Bug fixes ###

- Check field_type is a subclass of datetime allows mocking datetime.

## Version 12.7.2 (2018-10-11) ##

### Bug fixes ###

- Update dependencies to latest version.

## Version 12.7.1 (2018-10-08) ##

### Bug fixes ###

- [Mongo] Revision was shared even if model was not versioned.

## Version 12.7.0 (2018-10-05) ##

### Enhancements ###

- [Mongo] Differentiate get and delete validation to allow custom behavior in one case and not another.

## Version 12.6.0 (2018-10-04) ##

### Enhancements ###

- Update dependencies to latest version.

## Version 12.5.0 (2018-10-04) ##

### Enhancements ###

- [SqlAlchemy] add the order_by feature as a parameter for the service

## Version 12.4.1 (2018-10-01) ##

### Bug fixes ###

- Update dependencies to latest version.

## Version 12.4.0 (2018-09-19) ##

### Enhancements ###

- [Mongo] It is now possible to avoid logging unknown fields.

## Version 12.3.0 (2018-09-19) ##

### Enhancements ###

- [Mongo] ListColumn can now be sorted.

## Version 12.2.1 (2018-09-14) ##

### Bug fixes ###

- [Mongo] Allow to create fields storing None (to be able to retrieve None in case model is not retrievable on GET).

## Version 12.2.0 (2018-09-13) ##

### Enhancements ###

- [Mongo] Add current_revision method to VersionedCRUDModel to retrieve current revision.

## Version 12.1.0 (2018-08-31) ##

### Enhancements ###

- [Mongo] Add validate_and_deserialize_insert and validate_and_deserialize_update methods to CRUDModel

## Version 12.0.3 (2018-08-30) ##

### Bug fixes ###

- Update dependencies to latest version

## Version 12.0.2 (2018-08-28) ##

### Bug fixes ###

- [Mongo] If a field is a primary key and does not have a default value, it is not allowed to perform an update without this field, even if it is auto_incremented.
- [Mongo] Column.is_nullable is now a private field (for insert and update)

## Version 12.0.1 (2018-08-27) ##

### Bug fixes ###

- Update dependencies

## Version 12.0.0 (2018-08-24) ##

### Release notes ###

- [Mongo] default_value must now be a default value, to provide a function use the new get_default_value parameter.
- [Mongo] DictColumn fields must now be dictionary, to provide a function use the new get_fields parameter.
- [Mongo] DictColumn index_fields must now be dictionary, to provide a function use the new get_index_fields parameter.

### Enhancements ###

- [Mongo] Providing methods for a default value, DictColumn fields or index_fields no longer requires to handle empty as a normal case, received data will always be client sent data.
- [Mongo] Allow to provide min_length and max_length for dict columns.

## Version 11.0.0 (2018-08-23) ##

### Release notes ###

- Remove flask_restplus_error and rely on pycommon-error module instead.

### Enhancements ###

- [Mongo] In case an index cannot be created using partialFilterExpression, try without (even if version should allow it as some services such as Azure Cosmos DB do not implement the API properly).
- [Mongo] Log all server information.

## Version 10.12.5 (2018-08-22) ##

### Bug fixes ###

- [Mongo] Check server version before trying to use partialFilterExpression.

## Version 10.12.4 (2018-08-22) ##

### Bug fixes ###

- [Mongo] Handle connection string with parameters.
- [Mongo] Allow to provide MongoClient options in load.
- Update dependencies to latest version

## Version 10.12.3 (2018-08-22) ##

### Bug fixes ###

- [Mongo] Handle indexes without key or name.

## Version 10.12.2 (2018-08-21) ##

### Bug fixes ###

- primary_key fields were not automatically indexed as unique.
- Allow to provide a custom example value for every field.
- Return proper error in case values provided to Controller are not of the correct type.

## Version 10.12.1 (2018-08-20) ##

### Bug fixes ###

- Update dependencies to latest version.

## Version 10.12.0 (2018-08-14) ##

### Enhancements ###

- [Mongo] Convert int and float to string if needed

## Version 10.11.1 (2018-08-10) ##

### Bug fixes ###

- Update dependencies to latest version.

## Version 10.11.0 (2018-06-19) ##

### Enhancements ###

- [Mongo] TLS dependencies are now retrieved.

## Version 10.10.1 (2018-05-30) ##

### Bug fixes ###

- [SQLAlchemy] Postgres filter and offset are now applied.

## Version 10.10.0 (2018-05-24) ##

### Enhancements ###

- [Mongo] Dump in a specified directory instead of memory.
- [Mongo] Restore from a specified directory instead of memory.
- [Mongo] Remove list_content feature.

### Known issues ###

- [Mongo] Non ISO-8601 date/time might be considered as valid if matching a commonly-used formatting.

## Version 10.9.4 (2018-05-24) ##

### Enhancements ###

- [Mongo] Convert strings to int or float if needed

## Version 10.9.3 (2018-05-17) ##

### Bug fixes ###

- [Mongo] Dump per collection.
- [Mongo] Add list_content feature.

## Version 10.9.2 (2018-05-17) ##

### Bug fixes ###

- Provide errors that can be automatically parsed.

## Version 10.9.1 (2018-05-14) ##

### Enhancements ###

- [Mongo] New dump and restore features to handle backups.

## Version 10.9.0 (2018-05-15) ##

### Enhancements ###

- [Mongo] Allow to fail if keys are unknown (default to skip field)
- [SQLAlchemy] Audit is now using a single auto incremented key (revision)

## Version 10.7.0 (2018-05-04) ##

### Enhancements ###

- Expose field names via the Controller.get_field_names() method.

## Version 10.6.1 (2018-05-03) ##

### Bug fixes ###

- [Mongo] Setting the example values taking into account the min_value and max_value and min_length and max_length.

## Version 10.6.0 (2018-05-03) ##

### Enhancements ###

- [Mongo] Introduce min_value and max_value for int and float Column.
- [Mongo] Introduce min_length and max_length for str and list Column and ListColumn.

## Version 10.5.0 (2018-04-26) ##

### Release notes ###

- [Mongo] Collection related counters are reset when delete_all is called on that collection.

## Version 10.4.0 (2018-04-26) ##

### Release notes ###

- [Mongo] Collections indexes are now created only when missing or when update is needed.

### Bug fixes ###

- Versioning use negative value for valid fields instead of None value. Collection indexes for Versionned collections focus only on valid records using partial indexes.

## Version 10.3.0 (2018-04-23) ##

### Release notes ###

- SQLAlchemy delete are now slower as a SELECT is performed before sending the actual DELETE.

### Enhancements ###

- Allow to send multiple values when sending a query (GET or DELETE requests usually).

## Version 10.2.1 (2018-04-20) ##

### Bug fixes ###

- [Mongo] Increase robustness to allow columns not present in the column list to be present in the database

## Version 10.2.0 (2018-04-12) ##

### Enhancements ###

- Controller.update_many method is now available

### Bug fixes ###

- [Mongo] Allow empty dictionary on insert and update if it should be allowed.

## Version 10.1.0 (2018-03-15) ##

### Enhancements ###

- [Mongo] In case of a versioned model, audit is now performed in a single collection referencing table name and revision for each record.
- [Mongo] Choices are now available for float fields.

### Bug fixes ###

- [Mongo] Versioned models now store a shared (across all models) revision (as an integer) instead of the modification date time for each action.
- [Mongo] Rollback action is now audited.
- [Mongo] Default value was not sent back to the user on ListColumn (always an empty list).
- [Mongo] The whole document was not provided back to the list item serialization and deserialization, avoiding user custom action in some cases.
- [Mongo] Non nullable field values that were not set in database were not provided back to the controller.
- [Mongo] Update failure because of already existing index was not handled properly.
- [Mongo] Float fields were not considered as valid in case an int value was sent.
- [Mongo] Missing required fields on queries were still considered as valid.

### Known issues ###

- [Mongo] Update can violate unique index constraint and still succeed (at least with mongomock).

## Version 10.0.0 (2018-03-14) ##

### Release notes ###

- Optional dependencies should be chosen upon installation thanks to mongo and sqlalchemy extra requires.
- CRUDModel class is now within database_sqlalchemy instead of database module.
- SQLAlchemy audit is no longer created for a model using the extra "audit" Controller.model method parameter. Use CRUDModel.audit() instead.

### Enhancements ###

- Add support for Mongo database.
- All SQLAlchemy create_engine parameters can now be provided to database.load function
- A single commit is now performed for the requested action and related audit.
- Audit is now containing user name (if a user was stored within flask.g.current_user) if authentication is activated thanks to pycommon_server

### Bug fixes ###

- SQLAlchemy audit filtering on select was not working (always returning all records)

## Version 9.3.1 (2018-01-18) ##

### Bug fixes ###

- Use correct datetime iso format in sync with latest version of marshmallow_sqlalchemy (yyyy-mm-ddThh:mm:ss+00:00)
- Fix the unitests that were failing because of this

## Version 9.3.0 (2018-01-08) ##

### Enhancements ###

- Database connection pool is now recycled after 1 minute by default (instead of never).
- Introduce pool_recycle parameter for database.load method allowing to specify this parameter.

### Bug fixes ###

- Increment marshmallow_sqlalchemy to 0.13.2
- Database connection is now closed on DBAPI error (mostly disconnection).

## Version 9.2.1 (2017-12-04) ##

### Bug fixes ###

- Fix marshaling of validation model failure for post_many.

## Version 9.2.0 (2017-11-30) ##

### Enhancements ###

- Manage schema with SQLite.

## Version 9.1.0 (2017-11-29) ##

### Enhancements ###

- SQLAlchemy model field declaration order is now kept.

## Version 9.0.0 (2017-11-23) ##

### Enhancements ###

- Stop adding custom model for post.
- If field is explicitly set as autoincrement in the model, it will be tagged as a read only field in the service.

## Version 8.4.1 (2017-11-21) ##

### Enhancements ###

- Add SQL Server to exception for retrieving metadata.
- Add SQL Server to exception for usage of limit/offset.

## Version 8.3.0 (2017-11-13) ##

### Enhancements ###

- Better error message in case CRUDController.model was not called.

## Version 8.2.0 (2017-11-13) ##

### Enhancements ###

- All CRUDController methods are now class methods to avoid useless instantiation of a controller class at runtime.
- CRUDController.post_list method renamed into post_many.

### Bug fixes ###

- Allow to use in memory database from multiple threads (if supported by the underlying database).

### Release notes ###

## Version 8.1.0 (2017-11-13) ##

### Enhancements ###

- CRUDModel.add_all method has been added.
- CRUDController.post_list method has been added.

## Version 8.0.0 (2017-11-06) ##

### Release notes ###

- Remove the extra parameter that was introduced in 7.2.0 to handle SyBase need for quoting characters.

## Version 7.2.1 (2017-11-06) ##

### Bug fixes ###

- Provide a proper exception in case database could not be reached once model is created.

## Version 7.2.0 (2017-11-03) ##

### Enhancements ###

- Sybase Column name with uppercase letters need to be quoted with []

## Version 7.1.0 (2017-11-01) ##

### Enhancements ###

- Audit now manage key with auto-incremented value and field with default value.
- Audit raises error in case of missing data.

## Version 7.0.3 (2017-10-23) ##

### Bug fixes ###

- Default value provided for Swagger fields is now properly typed.

## Version 7.0.2 (2017-10-20) ##

### Bug fixes ###

- Handle date and datetime following ISO8601 in CRUD parsers.
- Remove support for time in CRUD parsers as there is no concrete example of use for now.
- Provide default value for a field in Swagger.

## Version 7.0.1 (2017-10-17) ##

### Bug fixes ###

- Use a different model name for POST if model differs from PUT.

## Version 7.0.0 (2017-10-17) ##

### Bug fixes ###

- Do not provide useless JSON request parser. Provide expected models for POST and PUT instead.

## Version 6.0.1 (2017-10-17) ##

### Bug fixes ###

- Views were still created on database.load.

## Version 6.0.0 (2017-10-17) ##

### Release notes ###

- ModelDescriptionController class does not exists anymore, CRUDController now provides the model_description functionality.

## Version 5.1.4 (2017-10-17) ##

### Bug fixes ###

- Views are not considered as tables anymore.

## Version 5.1.3 (2017-10-17) ##

### Bug fixes ###

- Offset will not be provided anymore for Sybase models.

## Version 5.1.2 (2017-10-16) ##

### Bug fixes ###

- If no data is provided on insert or update requests, then an error 4** will be sent to the client instead of a 500.
- If multiple results could be found for a get single request, then an error 4** will be sent to the client instead of a 500.

## Version 5.1.1 (2017-10-16) ##

### Bug fixes ###

- Date and DateTime fields were not deserialized on update, preventing update on those fields.

## Version 5.1.0 (2017-10-13) ##

### Enhancements ###

- Introduce audit parser and marshaller.

## Version 5.0.0 (2017-10-13) ##

### Release notes ###

- Renamed a lot of methods and attributes and change the behavior of CRUD*. Have a look at the python template for the update procedure.

## Version 4.0.0 (2017-10-12) ##

### Release notes ###

- create_if_needed parameter removed from the database.load function.

## Version 3.3.0 (2017-10-12) ##

### Enhancements ###

- database.CRUDModel.add and database.CRUDModel.update methods now return inserted and updated models.
- database.CRUDController.post and database.CRUDController.put methods now return inserted and updated models.

## Version 3.2.0 (2017-10-09) ##

### Enhancements ###

- Add Limit and Offset filter for pagination purpose in the GUI

## Version 3.0.1 (2017-10-06) ##

### Release notes ###

- Fix Enum field not properly defined

## Version 3.0.0 (2017-10-06) ##

### Release notes ###

- database.load_from renamed into database.load

## Version 2.2.0 (2017-10-06) ##

### Enhancements ###

- Sample value for fields are now depending on the field type.
- Introduce a namespace method to CRUDController to initialize everything related to namespace (such as a JSON model)

## Version 2.1.0 (2017-10-05) ##

### Enhancements ###

- CRUDController model method now provide the ability to also handle audit.

## Version 2.0.0 (2017-10-02) ##

### Release notes ###

- sybase_url function do not exists anymore now that load_from can guess how to encode provided URL.

## Version 1.9.0 (2017-10-02) ##

### Enhancements ###

- Add a user friendly error message in case python type cannot be guessed due to a parameter not containing columns.
- Add more test cases.

## Version 1.8.0 (2017-10-02) ##

### Enhancements ###

- controller delete method now return the number of removed rows (instead of None)

## Version 1.7.0 (2017-10-02) ##

### Enhancements ###

- remove now returns the number of removed rows (was None previously)
- load_from now display more logs on what was done (to investigate issues related to DB loading)
- load_from now return user friendly errors when provided data is invalid
- reset now log when finished and force binding once again
- Introduce test cases

### Bug fixes ###

- Properly handle a get request that should return more than one result.
- Properly reject add / update with empty data
- Validate content type on a update

## Version 1.6.1 (2017-09-28) ##

### Bug fixes ###

- ModelCouldNotBeFound error is now properly forwarded to client.

## Version 1.6.0 (2017-09-28) ##

### Enhancements ###

- CRUDModel now provide an update method.
- CRUDController now handle PUT and POST differently.

## Version 1.5.1 (2017-09-28) ##

### Bug fixes ###

- Validation errors are now logged with more details on server side and properly propagated to clients.

## Version 1.5.0 (2017-09-28) ##

### Enhancements ###

- Validation errors are now properly handled.

## Version 1.4.2 (2017-09-27) ##

### Bug fixes ###

- Avoid failure in case there is no schema in table_args__.

## Version 1.4.1 (2017-09-27) ##

### Bug fixes ###

- Python type was not properly extracted from SQL Alchemy field.

## Version 1.4.0 (2017-09-27) ##

### Release notes ###

- A setter is now provide to set model on controllers and should be used to benefit from enhanced performances.

### Enhancements ###

- Controllers now provide a full default behavior for GET.

## Version 1.3.0 (2017-09-27) ##

### Enhancements ###

- Provide a ModelDescriptionController class to return a description of a CRUDModel.

## Version 1.2.0 (2017-09-27) ##

### Enhancements ###

- Provide a CRUDController class to interact with a CRUDModel.

## Version 1.1.0 (2017-09-27) ##

### Enhancements ###

- Dependencies are now set to flask-restplus 0.10.1 and marshmallow_sqlalchemy 0.13.1.

## Version 1.0.0 (2017-09-27) ##

### Release notes ###

- Initial release.<|MERGE_RESOLUTION|>--- conflicted
+++ resolved
@@ -6,13 +6,12 @@
 * Bug fixes
 * Known issues
 
-<<<<<<< HEAD
-## Version 13.14.1 (2019-01-29) ##
+## Version 13.17.0 (2019-01-29)
 
 ### Bugfixes ###
 
 - Fix problem with inherited classes for audit model when adding base model columns
-=======
+
 ## Version 13.16.0 (2019-01-25) ##
 
 ### Enhancements ###
@@ -24,7 +23,6 @@
 ### Enhancements ###
 
 - Update dependencies to latest version (pycommon_test 4.10.1, pycommon_error 2.16.0).
->>>>>>> ae481aba
 
 ## Version 13.14.0 (2019-01-10) ##
 
