--- conflicted
+++ resolved
@@ -8,23 +8,12 @@
 from pytest_layab import *
 
 import pytest
-<<<<<<< HEAD
+from layaberr.validation import ValidationFailed
 from flask_restplus import inputs, reqparse
-from pycommon_error.validation import ValidationFailed
-
-from pycommon_database import (
-    database,
-    database_mongo,
-    versioning_mongo,
-    ComparisonSigns,
-)
-from pycommon_database.database_mongo import _validate_int
-=======
-from flask_restplus import inputs
-from layaberr.validation import ValidationFailed
 
 from layabase import database, database_mongo, versioning_mongo
->>>>>>> 096c013b
+from layabase.database import ComparisonSigns
+from layabase.database_mongo import _validate_int
 from test.flask_restplus_mock import TestAPI
 
 
@@ -3739,7 +3728,7 @@
 
 
 def test_get_is_valid_with_datetime_and_greater_than_sign_as_tuple_in_datetime_column(
-    db
+    db,
 ):
     TestSupportForComparisonSignsController.post_many(
         [
@@ -3800,7 +3789,7 @@
 
 
 def test_get_is_valid_with_float_and_less_than_or_equal_sign_as_tuple_in_float_column(
-    db
+    db,
 ):
     TestSupportForComparisonSignsController.post_many(
         [{"float_value": 0.9}, {"float_value": 1.0}, {"float_value": 1.1}]
@@ -3862,7 +3851,7 @@
 
 
 def test_get_is_valid_with_datetime_and_less_than_or_equal_sign_as_tuple_in_datetime_column(
-    db
+    db,
 ):
     TestSupportForComparisonSignsController.post_many(
         [
@@ -3901,7 +3890,7 @@
 
 
 def test_get_is_valid_with_int_and_greater_than_or_equal_sign_as_tuple_in_int_column(
-    db
+    db,
 ):
     TestSupportForComparisonSignsController.post_many(
         [{"int_value": 122}, {"int_value": 123}, {"int_value": 124}]
@@ -3931,7 +3920,7 @@
 
 
 def test_get_is_valid_with_float_and_greater_than_or_equal_sign_as_tuple_in_float_column(
-    db
+    db,
 ):
     TestSupportForComparisonSignsController.post_many(
         [{"float_value": 0.9}, {"float_value": 1.0}, {"float_value": 1.1}]
@@ -3961,7 +3950,7 @@
 
 
 def test_get_is_valid_with_date_and_greater_than_or_equal_sign_as_tuple_in_date_column(
-    db
+    db,
 ):
     TestSupportForComparisonSignsController.post_many(
         [
@@ -3995,7 +3984,7 @@
 
 
 def test_get_is_valid_with_datetime_and_greater_than_or_equal_sign_as_tuple_in_datetime_column(
-    db
+    db,
 ):
     TestSupportForComparisonSignsController.post_many(
         [
@@ -4061,7 +4050,7 @@
 
 
 def test_get_is_valid_with_float_range_using_comparison_signs_as_tuple_in_float_column(
-    db
+    db,
 ):
     TestSupportForComparisonSignsController.post_many(
         [{"float_value": 0.9}, {"float_value": 1.0}, {"float_value": 1.1}]
@@ -4090,7 +4079,7 @@
 
 
 def test_get_is_valid_with_date_range_using_comparison_signs_as_tuple_in_date_column(
-    db
+    db,
 ):
     TestSupportForComparisonSignsController.post_many(
         [
@@ -4117,7 +4106,7 @@
 
 
 def test_get_is_valid_with_datetime_range_using_comparison_signs_as_tuple_in_datetime_column(
-    db
+    db,
 ):
     TestSupportForComparisonSignsController.post_many(
         [
