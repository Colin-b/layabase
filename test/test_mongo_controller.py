import datetime
import enum
import json
import re
from threading import Thread
import requests
from pytest import fixture
from pytest_layab import *

import pytest
from flask_restplus import inputs, reqparse
from flask_restplus import inputs
from layaberr import ValidationFailed

from layabase import database, database_mongo, versioning_mongo
from layabase.database import ComparisonSigns
from layabase.database_mongo import _validate_int
from test.flask_restplus_mock import TestAPI


def parser_types(flask_parser) -> dict:
    return {arg.name: arg.type for arg in flask_parser.args}


def parser_actions(flask_parser) -> dict:
    return {arg.name: arg.action for arg in flask_parser.args}


class EnumTest(enum.Enum):
    Value1 = 1
    Value2 = 2


class TestController(database.CRUDController):
    pass


class TestStrictController(database.CRUDController):
    pass


class TestAutoIncrementController(database.CRUDController):
    pass


class TestDateController(database.CRUDController):
    pass


class TestDictController(database.CRUDController):
    pass


class TestOptionalDictController(database.CRUDController):
    pass


class TestIndexController(database.CRUDController):
    pass


class TestDefaultPrimaryKeyController(database.CRUDController):
    pass


class TestListController(database.CRUDController):
    pass


class TestStringListController(database.CRUDController):
    pass


class TestLimitsController(database.CRUDController):
    pass


class TestIdController(database.CRUDController):
    pass


class TestUnvalidatedListAndDictController(database.CRUDController):
    pass


class TestVersionedController(database.CRUDController):
    pass


class TestNullableAutoSetController(database.CRUDController):
    pass


class TestVersionedUniqueNonPrimaryController(database.CRUDController):
    pass


class TestUniqueNonPrimaryController(database.CRUDController):
    pass


class TestIntAndFloatController(database.CRUDController):
    pass


class TestDictInDictController(database.CRUDController):
    pass


class TestNoneInsertController(database.CRUDController):
    pass


class TestNoneRetrieveController(database.CRUDController):
    pass


class TestNoneNotInsertedController(database.CRUDController):
    pass


class TestDictRequiredNonNullableVersionedController(database.CRUDController):
    pass


<<<<<<< HEAD
class TestSupportForComparisonSignsController(database.CRUDController):
    pass


=======
>>>>>>> ad376b07
class TestChoicesController(database.CRUDController):
    pass


def _create_models(base):
    class TestModel(
        database_mongo.CRUDModel, base=base, table_name="sample_table_name"
    ):
        key = database_mongo.Column(str, is_primary_key=True)
        mandatory = database_mongo.Column(int, is_nullable=False)
        optional = database_mongo.Column(str)

    class TestStrictModel(
        database_mongo.CRUDModel,
        base=base,
        table_name="strict_table_name",
        skip_unknown_fields=False,
    ):
        key = database_mongo.Column(str, is_primary_key=True)
        mandatory = database_mongo.Column(int, is_nullable=False)
        optional = database_mongo.Column(str)

    class TestAutoIncrementModel(
        database_mongo.CRUDModel, base=base, table_name="auto_increment_table_name"
    ):
        key = database_mongo.Column(
            int, is_primary_key=True, should_auto_increment=True
        )
        enum_field = database_mongo.Column(
            EnumTest, is_nullable=False, description="Test Documentation"
        )
        optional_with_default = database_mongo.Column(str, default_value="Test value")

    class TestDateModel(
        database_mongo.CRUDModel, base=base, table_name="date_table_name"
    ):
        key = database_mongo.Column(str, is_primary_key=True)
        date_str = database_mongo.Column(datetime.date)
        datetime_str = database_mongo.Column(datetime.datetime)

    class TestDictModel(
        database_mongo.CRUDModel, base=base, table_name="dict_table_name"
    ):
        key = database_mongo.Column(str, is_primary_key=True)
        dict_col = database_mongo.DictColumn(
            fields={
                "first_key": database_mongo.Column(EnumTest, is_nullable=False),
                "second_key": database_mongo.Column(int, is_nullable=False),
            },
            is_nullable=False,
        )

    class TestOptionalDictModel(
        database_mongo.CRUDModel, base=base, table_name="optional_dict_table_name"
    ):
        key = database_mongo.Column(str, is_primary_key=True)
        dict_col = database_mongo.DictColumn(
            get_fields=lambda model_as_dict: {
                "first_key": database_mongo.Column(EnumTest, is_nullable=True),
                "second_key": database_mongo.Column(int, is_nullable=True),
            }
        )

    class TestIndexModel(
        database_mongo.CRUDModel, base=base, table_name="index_table_name"
    ):
        unique_key = database_mongo.Column(str, is_primary_key=True)
        non_unique_key = database_mongo.Column(
            datetime.date, index_type=database_mongo.IndexType.Other
        )

    class TestDefaultPrimaryKeyModel(
        database_mongo.CRUDModel, base=base, table_name="default_primary_table_name"
    ):
        key = database_mongo.Column(is_primary_key=True, default_value="test")
        optional = database_mongo.Column()

    class TestListModel(
        database_mongo.CRUDModel, base=base, table_name="list_table_name"
    ):
        key = database_mongo.Column(is_primary_key=True)
        list_field = database_mongo.ListColumn(
            database_mongo.DictColumn(
                fields={
                    "first_key": database_mongo.Column(EnumTest, is_nullable=False),
                    "second_key": database_mongo.Column(int, is_nullable=False),
                }
            )
        )
        bool_field = database_mongo.Column(bool)

    class TestStringListModel(
        database_mongo.CRUDModel, base=base, table_name="string_list_table_name"
    ):
        key = database_mongo.Column(is_primary_key=True)
        list_field = database_mongo.ListColumn(database_mongo.Column(), sorted=True)

    class TestLimitsModel(
        database_mongo.CRUDModel, base=base, table_name="limits_table_name"
    ):
        key = database_mongo.Column(is_primary_key=True, min_length=3, max_length=4)
        list_field = database_mongo.Column(
            list, min_length=2, max_length=3, example=["my", "test"]
        )
        dict_field = database_mongo.Column(
            dict, min_length=2, max_length=3, example={"my": 1, "test": 2}
        )
        int_field = database_mongo.Column(int, min_value=100, max_value=999)
        float_field = database_mongo.Column(float, min_value=1.25, max_value=1.75)

    class TestUnvalidatedListAndDictModel(
        database_mongo.CRUDModel, base=base, table_name="list_and_dict_table_name"
    ):
        float_key = database_mongo.Column(float, is_primary_key=True)
        float_with_default = database_mongo.Column(float, default_value=34)
        dict_field = database_mongo.Column(dict, is_required=True)
        list_field = database_mongo.Column(list, is_required=True)

    class TestIdModel(database_mongo.CRUDModel, base=base, table_name="id_table_name"):
        _id = database_mongo.Column(is_primary_key=True)

    class TestNullableAutoSetModel(
        database_mongo.CRUDModel, base=base, table_name="nullable_auto_set_table_name"
    ):
        prim_def_inc = database_mongo.Column(
            int, is_primary_key=True, default_value=1, should_auto_increment=True
        )
        prim_def = database_mongo.Column(int, is_primary_key=True, default_value=1)
        prim_inc = database_mongo.Column(
            int, is_primary_key=True, should_auto_increment=True
        )

    class TestVersionedModel(
        versioning_mongo.VersionedCRUDModel,
        base=base,
        table_name="versioned_table_name",
    ):
        key = database_mongo.Column(is_primary_key=True)
        dict_field = database_mongo.DictColumn(
            fields={
                "first_key": database_mongo.Column(EnumTest, is_nullable=False),
                "second_key": database_mongo.Column(int, is_nullable=False),
            },
            is_required=True,
        )

    class TestDictRequiredNonNullableVersionedModel(
        versioning_mongo.VersionedCRUDModel,
        base=base,
        table_name="req_not_null_versioned_table_name",
    ):
        key = database_mongo.Column(is_primary_key=True)
        dict_field = database_mongo.DictColumn(
            fields={
                "first_key": database_mongo.Column(EnumTest, is_nullable=False),
                "second_key": database_mongo.Column(int, is_nullable=False),
            },
            is_required=True,
            is_nullable=False,
        )

    class TestVersionedUniqueNonPrimaryModel(
        versioning_mongo.VersionedCRUDModel,
        base=base,
        table_name="versioned_uni_table_name",
    ):
        key = database_mongo.Column(int, should_auto_increment=True)
        unique = database_mongo.Column(int, index_type=database_mongo.IndexType.Unique)

    class TestUniqueNonPrimaryModel(
        database_mongo.CRUDModel, base=base, table_name="uni_table_name"
    ):
        key = database_mongo.Column(int, should_auto_increment=True)
        unique = database_mongo.Column(int, index_type=database_mongo.IndexType.Unique)

    class TestIntAndFloatModel(
        database_mongo.CRUDModel, base=base, table_name="int_and_float"
    ):
        int_value = database_mongo.Column(int)
        float_value = database_mongo.Column(float)

    class TestDictInDictModel(
        database_mongo.CRUDModel, base=base, table_name="dict_in_dict_table_name"
    ):
        key = database_mongo.Column(is_primary_key=True)
        dict_field = database_mongo.DictColumn(
            fields={
                "first_key": database_mongo.DictColumn(
                    fields={
                        "inner_key1": database_mongo.Column(
                            EnumTest, is_nullable=False
                        ),
                        "inner_key2": database_mongo.Column(int, is_nullable=False),
                    },
                    is_required=True,
                ),
                "second_key": database_mongo.Column(int, is_nullable=False),
            },
            is_required=True,
        )

    class TestNoneNotInsertedModel(
        database_mongo.CRUDModel, base=base, table_name="none_table_name"
    ):
        key = database_mongo.Column(int, is_primary_key=True)
        my_dict = database_mongo.DictColumn(
            fields={"null_value": database_mongo.Column(store_none=False)},
            is_required=True,
        )

    class TestNoneInsertModel(
        database_mongo.CRUDModel,
        base=base,
        table_name="none_table_name",
        skip_name_check=True,
    ):
        key = database_mongo.Column(int, is_primary_key=True)
        my_dict = database_mongo.DictColumn(
            fields={"null_value": database_mongo.Column(store_none=True)},
            is_required=True,
        )

    class TestNoneRetrieveModel(
        database_mongo.CRUDModel,
        base=base,
        table_name="none_table_name",
        skip_name_check=True,
    ):
        key = database_mongo.Column(int, is_primary_key=True)
        my_dict = database_mongo.Column(dict, is_required=True)

<<<<<<< HEAD
    class TestSupportForComparisonSignsModel(
        database_mongo.CRUDModel, base=base, table_name="support_comparison_sign"
    ):
        int_value = database_mongo.Column(int)
        float_value = database_mongo.Column(float)
        date_value = database_mongo.Column(datetime.date)
        datetime_value = database_mongo.Column(datetime.datetime)

=======
>>>>>>> ad376b07
    class TestChoicesModel(
        database_mongo.CRUDModel, base=base, table_name="choices_table_name"
    ):
        key = database_mongo.Column(
            int, is_primary_key=True, should_auto_increment=True
        )
        int_choices_field = database_mongo.Column(
            int, description="Test Documentation", choices=[1, 2, 3]
        )
        str_choices_field = database_mongo.Column(
            str, description="Test Documentation", choices=["one", "two", "three"]
        )
        float_choices_field = database_mongo.Column(
            float, description="Test Documentation", choices=[1.25, 1.5, 1.75]
        )

    TestController.model(TestModel)
    TestStrictController.model(TestStrictModel)
    TestAutoIncrementController.model(TestAutoIncrementModel)
    TestDateController.model(TestDateModel)
    TestDictController.model(TestDictModel)
    TestOptionalDictController.model(TestOptionalDictModel)
    TestIndexController.model(TestIndexModel)
    TestDefaultPrimaryKeyController.model(TestDefaultPrimaryKeyModel)
    TestListController.model(TestListModel)
    TestStringListController.model(TestStringListModel)
    TestLimitsController.model(TestLimitsModel)
    TestIdController.model(TestIdModel)
    TestUnvalidatedListAndDictController.model(TestUnvalidatedListAndDictModel)
    TestNullableAutoSetController.model(TestNullableAutoSetModel)
    TestVersionedController.model(TestVersionedModel)
    TestDictRequiredNonNullableVersionedController.model(
        TestDictRequiredNonNullableVersionedModel
    )
    TestVersionedUniqueNonPrimaryController.model(TestVersionedUniqueNonPrimaryModel)
    TestUniqueNonPrimaryController.model(TestUniqueNonPrimaryModel)
    TestIntAndFloatController.model(TestIntAndFloatModel)
    TestDictInDictController.model(TestDictInDictModel)
    TestNoneNotInsertedController.model(TestNoneNotInsertedModel)
    TestNoneInsertController.model(TestNoneInsertModel)
    TestNoneRetrieveController.model(TestNoneRetrieveModel)
<<<<<<< HEAD
    TestSupportForComparisonSignsController.model(TestSupportForComparisonSignsModel)
    TestChoicesController.model(TestChoicesModel)

    TestSupportForComparisonSignsController.model(TestSupportForComparisonSignsModel)
=======
    TestChoicesController.model(TestChoicesModel)

>>>>>>> ad376b07
    return [
        TestModel,
        TestStrictModel,
        TestAutoIncrementModel,
        TestDateModel,
        TestDictModel,
        TestOptionalDictModel,
        TestIndexModel,
        TestDefaultPrimaryKeyModel,
        TestListModel,
        TestStringListModel,
        TestLimitsModel,
        TestIdModel,
        TestUnvalidatedListAndDictModel,
        TestVersionedModel,
        TestDictRequiredNonNullableVersionedModel,
        TestNullableAutoSetModel,
        TestVersionedUniqueNonPrimaryModel,
        TestUniqueNonPrimaryModel,
        TestIntAndFloatModel,
        TestDictInDictModel,
        TestNoneInsertModel,
<<<<<<< HEAD
        TestSupportForComparisonSignsModel,
        TestChoicesModel,
        TestSupportForComparisonSignsModel,
=======
        TestChoicesModel,
>>>>>>> ad376b07
    ]


@pytest.fixture
def db():
    _db = database.load("mongomock", _create_models)
    TestController.namespace(TestAPI)
    TestStrictController.namespace(TestAPI)
    TestAutoIncrementController.namespace(TestAPI)
    TestDateController.namespace(TestAPI)
    TestDictController.namespace(TestAPI)
    TestOptionalDictController.namespace(TestAPI)
    TestIndexController.namespace(TestAPI)
    TestDefaultPrimaryKeyController.namespace(TestAPI)
    TestListController.namespace(TestAPI)
    TestStringListController.namespace(TestAPI)
    TestLimitsController.namespace(TestAPI)
    TestIdController.namespace(TestAPI)
    TestUnvalidatedListAndDictController.namespace(TestAPI)
    TestVersionedController.namespace(TestAPI)
    TestDictRequiredNonNullableVersionedController.namespace(TestAPI)
    TestNullableAutoSetController.namespace(TestAPI)
    TestVersionedUniqueNonPrimaryController.namespace(TestAPI)
    TestUniqueNonPrimaryController.namespace(TestAPI)
    TestIntAndFloatController.namespace(TestAPI)
    TestDictInDictController.namespace(TestAPI)
    TestNoneInsertController.namespace(TestAPI)
    TestNoneRetrieveController.namespace(TestAPI)
    TestNoneNotInsertedController.namespace(TestAPI)
    TestSupportForComparisonSignsController.namespace(TestAPI)

    yield _db

    database.reset(_db)


class DateTimeModuleMock:
    class DateTimeMock:
        @staticmethod
        def utcnow():
            class UTCDateTimeMock:
                @staticmethod
                def isoformat():
                    return "2018-10-11T15:05:05.663979"

            return UTCDateTimeMock

    datetime = DateTimeMock


def test_health_details_failure(db, monkeypatch):
    monkeypatch.setattr(database_mongo, "datetime", DateTimeModuleMock)

    def fail_ping(*args):
        raise Exception("Unable to ping")

    db.command = fail_ping
    assert database.health_details(db) == (
        "fail",
        {
            "mongomock:ping": {
                "componentType": "datastore",
                "output": "Unable to ping",
                "status": "fail",
                "time": "2018-10-11T15:05:05.663979",
            }
        },
    )


def test_health_details_success(db, monkeypatch):
    monkeypatch.setattr(database_mongo, "datetime", DateTimeModuleMock)
    assert database.health_details(db) == (
        "pass",
        {
            "mongomock:ping": {
                "componentType": "datastore",
                "observedValue": {"ok": 1.0},
                "status": "pass",
                "time": "2018-10-11T15:05:05.663979",
            }
        },
    )


def test_get_all_without_data_returns_empty_list(db):
    assert TestController.get({}) == []


def test_post_with_nothing_is_invalid(db):
    with pytest.raises(ValidationFailed) as exception_info:
        TestController.post(None)
    assert exception_info.value.errors == {"": ["No data provided."]}
    assert not exception_info.value.received_data


def test_post_list_with_nothing_is_invalid(db):
    with pytest.raises(ValidationFailed) as exception_info:
        TestController.post_many(None)
    assert exception_info.value.errors == {"": ["No data provided."]}
    assert exception_info.value.received_data == []


def test_post_with_empty_dict_is_invalid(db):
    with pytest.raises(ValidationFailed) as exception_info:
        TestController.post({})
    assert exception_info.value.errors == {
        "key": ["Missing data for required field."],
        "mandatory": ["Missing data for required field."],
    }
    assert exception_info.value.received_data == {}


def test_post_with_list_is_invalid(db):
    with pytest.raises(ValidationFailed) as exception_info:
        TestController.post([""])
    assert {"": ["Must be a dictionary."]} == exception_info.value.errors
    assert [""] == exception_info.value.received_data


def test_get_url_with_primary_key_in_model_and_many_models(db):
    models = [
        {
            "key": "first",
            "dict_field": {"first_key": "Value1", "second_key": 1},
            "valid_since_revision": 1,
            "valid_until_revision": -1,
        },
        {
            "key": "second",
            "dict_field": {"first_key": "Value2", "second_key": 2},
            "valid_since_revision": 1,
            "valid_until_revision": -1,
        },
    ]
    assert (
        TestVersionedController.get_url("/test", *models)
        == "/test?key=first&key=second"
    )


def test_get_url_with_primary_key_in_model_and_a_single_model(db):
    model = {
        "key": "first",
        "dict_field": {"first_key": "Value1", "second_key": 1},
        "valid_since_revision": 1,
        "valid_until_revision": -1,
    }
    assert TestVersionedController.get_url("/test", model) == "/test?key=first"


def test_get_url_with_primary_key_in_model_and_no_model(db):
    assert TestVersionedController.get_url("/test") == "/test"


def test_get_url_without_primary_key_in_model_and_many_models(db):
    models = [{"key": 1, "unique": 2}, {"key": 2, "unique": 3}]
    assert TestUniqueNonPrimaryController.get_url("/test", *models) == "/test"


def test_get_url_without_primary_key_in_model_and_one_model(db):
    model = {"key": 1, "unique": 2}
    assert TestUniqueNonPrimaryController.get_url("/test", model) == "/test"


def test_get_url_without_primary_key_in_model_and_no_model(db):
    assert "/test" == TestUniqueNonPrimaryController.get_url("/test")


def test_post_many_with_dict_is_invalid(db):
    with pytest.raises(ValidationFailed) as exception_info:
        TestController.post_many({""})
    assert {"": ["Must be a list of dictionaries."]} == exception_info.value.errors
    assert {""} == exception_info.value.received_data


def test_put_with_list_is_invalid(db):
    with pytest.raises(ValidationFailed) as exception_info:
        TestController.put([""])
    assert {"": ["Must be a dictionary."]} == exception_info.value.errors
    assert [""] == exception_info.value.received_data


def test_put_many_with_dict_is_invalid(db):
    with pytest.raises(ValidationFailed) as exception_info:
        TestController.put_many({""})
    assert {"": ["Must be a list."]} == exception_info.value.errors
    assert {""} == exception_info.value.received_data


def test_post_many_with_empty_list_is_invalid(db):
    with pytest.raises(ValidationFailed) as exception_info:
        TestController.post_many([])
    assert {"": ["No data provided."]} == exception_info.value.errors
    assert [] == exception_info.value.received_data


def test_put_with_nothing_is_invalid(db):
    with pytest.raises(ValidationFailed) as exception_info:
        TestController.put(None)
    assert {"": ["No data provided."]} == exception_info.value.errors
    assert None == exception_info.value.received_data


def test_put_with_empty_dict_is_invalid(db):
    with pytest.raises(ValidationFailed) as exception_info:
        TestController.put({})
    assert {"key": ["Missing data for required field."]} == exception_info.value.errors
    assert {} == exception_info.value.received_data


def test_delete_without_nothing_do_not_fail(db):
    assert 0 == TestController.delete({})


def test_post_without_mandatory_field_is_invalid(db):
    with pytest.raises(Exception) as exception_info:
        TestController.post({"key": "my_key"})
    assert {
        "mandatory": ["Missing data for required field."]
    } == exception_info.value.errors
    assert {"key": "my_key"} == exception_info.value.received_data


def test_post_many_without_mandatory_field_is_invalid(db):
    with pytest.raises(Exception) as exception_info:
        TestController.post_many([{"key": "my_key"}])
    assert {
        0: {"mandatory": ["Missing data for required field."]}
    } == exception_info.value.errors
    assert [{"key": "my_key"}] == exception_info.value.received_data


def test_post_without_key_is_invalid(db):
    with pytest.raises(Exception) as exception_info:
        TestController.post({"mandatory": 1})
    assert {"key": ["Missing data for required field."]} == exception_info.value.errors
    assert {"mandatory": 1} == exception_info.value.received_data


def test_post_many_without_key_is_invalid(db):
    with pytest.raises(Exception) as exception_info:
        TestController.post_many([{"mandatory": 1}])
    assert {
        0: {"key": ["Missing data for required field."]}
    } == exception_info.value.errors
    assert [{"mandatory": 1}] == exception_info.value.received_data


def test_post_with_wrong_type_is_invalid(db):
    with pytest.raises(Exception) as exception_info:
        TestController.post({"key": datetime.date(2007, 12, 5), "mandatory": 1})
    assert {"key": ["Not a valid str."]} == exception_info.value.errors
    assert {
        "key": datetime.date(2007, 12, 5),
        "mandatory": 1,
    } == exception_info.value.received_data


def test_post_int_instead_of_str_is_valid(db):
    assert {"key": "3", "mandatory": 1, "optional": None} == TestController.post(
        {"key": 3, "mandatory": 1}
    )


def test_post_boolean_instead_of_str_is_invalid(db):
    with pytest.raises(Exception) as exception_info:
        TestController.post({"key": True, "mandatory": 1})
    assert {"key": ["Not a valid str."]} == exception_info.value.errors
    assert {"key": True, "mandatory": 1} == exception_info.value.received_data


def test_post_float_instead_of_str_is_valid(db):
    assert {"key": "1.5", "mandatory": 1, "optional": None} == TestController.post(
        {"key": 1.5, "mandatory": 1}
    )


def test_post_twice_with_unique_index_is_invalid(db):
    assert {
        "non_unique_key": "2017-01-01",
        "unique_key": "test",
    } == TestIndexController.post(
        {"unique_key": "test", "non_unique_key": "2017-01-01"}
    )
    with pytest.raises(Exception) as exception_info:
        TestIndexController.post({"unique_key": "test", "non_unique_key": "2017-01-02"})
    assert {"": ["This document already exists."]} == exception_info.value.errors
    assert {
        "non_unique_key": "2017-01-02",
        "unique_key": "test",
    } == exception_info.value.received_data


def test_get_all_without_primary_key_is_valid(db):
    assert {
        "non_unique_key": "2017-01-01",
        "unique_key": "test",
    } == TestIndexController.post(
        {"unique_key": "test", "non_unique_key": "2017-01-01"}
    )
    assert [
        {"non_unique_key": "2017-01-01", "unique_key": "test"}
    ] == TestIndexController.get({})


def test_get_one_and_multiple_results_is_invalid(db):
    TestIndexController.post({"unique_key": "test", "non_unique_key": "2017-01-01"})
    TestIndexController.post({"unique_key": "test2", "non_unique_key": "2017-01-01"})
    with pytest.raises(Exception) as exception_info:
        TestIndexController.get_one({})
    assert {
        "": ["More than one result: Consider another filtering."]
    } == exception_info.value.errors
    assert {} == exception_info.value.received_data


def test_get_one_is_valid(db):
    TestIndexController.post({"unique_key": "test", "non_unique_key": "2017-01-01"})
    TestIndexController.post({"unique_key": "test2", "non_unique_key": "2017-01-01"})
    assert {
        "unique_key": "test2",
        "non_unique_key": "2017-01-01",
    } == TestIndexController.get_one({"unique_key": "test2"})


def test_get_with_list_is_valid(db):
    TestIndexController.post({"unique_key": "test", "non_unique_key": "2017-01-01"})
    TestIndexController.post({"unique_key": "test2", "non_unique_key": "2017-01-01"})
    assert TestIndexController.get({"unique_key": ["test", "test2"]}) == [
        {"unique_key": "test", "non_unique_key": "2017-01-01"},
        {"unique_key": "test2", "non_unique_key": "2017-01-01"},
    ]


def test_get_with_partial_matching_list_is_valid(db):
    TestIndexController.post({"unique_key": "test", "non_unique_key": "2017-01-01"})
    TestIndexController.post({"unique_key": "test2", "non_unique_key": "2017-01-01"})
    assert TestIndexController.get({"unique_key": ["test2"]}) == [
        {"unique_key": "test2", "non_unique_key": "2017-01-01"}
    ]


def test_get_with_empty_list_is_valid(db):
    TestIndexController.post({"unique_key": "test", "non_unique_key": "2017-01-01"})
    TestIndexController.post({"unique_key": "test2", "non_unique_key": "2017-01-01"})
    assert TestIndexController.get({"unique_key": []}) == [
        {"unique_key": "test", "non_unique_key": "2017-01-01"},
        {"unique_key": "test2", "non_unique_key": "2017-01-01"},
    ]


def test_get_with_partialy_matching_and_not_matching_list_is_valid(db):
    TestIndexController.post({"unique_key": "test", "non_unique_key": "2017-01-01"})
    TestIndexController.post({"unique_key": "test2", "non_unique_key": "2017-01-01"})
    assert [
        {"unique_key": "test", "non_unique_key": "2017-01-01"}
    ] == TestIndexController.get(
        {"unique_key": ["not existing", "test", "another non existing"]}
    )


def test_post_int_str_in_int_column(db):
    assert {"int_value": 15, "float_value": 1.0} == TestIntAndFloatController.post(
        {"int_value": "15", "float_value": 1.0}
    )


def test_put_int_str_in_int_column(db):
    TestIntAndFloatController.post({"int_value": 15, "float_value": 1.0})
    assert (
        {"int_value": 15, "float_value": 1.0},
        {"int_value": 16, "float_value": 1.0},
    ) == TestIntAndFloatController.put({"int_value": "16", "float_value": 1.0})


def test_put_without_primary_and_incremented_field(db):
    TestNullableAutoSetController.post({"prim_def": 1})
    with pytest.raises(Exception) as exception_info:
        TestNullableAutoSetController.put({"prim_def": 1})
    assert {
        "prim_inc": ["Missing data for required field."]
    } == exception_info.value.errors
    assert {"prim_def": 1} == exception_info.value.received_data


def test_delete_int_str_in_int_column(db):
    TestIntAndFloatController.post({"int_value": 15, "float_value": 1.0})
    assert 1 == TestIntAndFloatController.delete({"int_value": "15"})


def test_post_float_str_in_float_column(db):
    assert {"int_value": 15, "float_value": 1.3} == TestIntAndFloatController.post(
        {"int_value": 15, "float_value": "1.3"}
    )


def test_put_float_str_in_float_column(db):
    TestIntAndFloatController.post({"int_value": 15, "float_value": 1.3})
    assert (
        {"int_value": 15, "float_value": 1.3},
        {"int_value": 15, "float_value": 1.4},
    ) == TestIntAndFloatController.put({"int_value": 15, "float_value": "1.4"})


def test_delete_float_str_in_float_column(db):
    TestIntAndFloatController.post({"int_value": 15, "float_value": 1.3})
    assert 1 == TestIntAndFloatController.delete({"float_value": "1.3"})


def test_post_with_non_int_str_in_int_column(db):
    with pytest.raises(Exception) as exception_info:
        TestIntAndFloatController.post({"int_value": "abc", "float_value": 1.0})
    assert {"int_value": ["Not a valid int."]} == exception_info.value.errors
    assert {
        "int_value": "abc",
        "float_value": 1.0,
    } == exception_info.value.received_data


def test_post_with_non_float_str_in_float_column(db):
    with pytest.raises(Exception) as exception_info:
        TestIntAndFloatController.post({"int_value": 1, "float_value": "abc"})
    assert {"float_value": ["Not a valid float."]} == exception_info.value.errors
    assert {"float_value": "abc", "int_value": 1} == exception_info.value.received_data


def test_get_with_non_int_str_in_int_column(db):
    with pytest.raises(Exception) as exception_info:
        TestIntAndFloatController.get({"int_value": "abc", "float_value": 1.0})
    assert {"int_value": ["Not a valid int."]} == exception_info.value.errors
    assert {
        "int_value": "abc",
        "float_value": 1.0,
    } == exception_info.value.received_data


def test_get_with_non_float_str_in_float_column(db):
    with pytest.raises(Exception) as exception_info:
        TestIntAndFloatController.get({"int_value": 1, "float_value": "abc"})
    assert {"float_value": ["Not a valid float."]} == exception_info.value.errors
    assert {"float_value": "abc", "int_value": 1} == exception_info.value.received_data


def test_put_with_non_int_str_in_int_column(db):
    with pytest.raises(Exception) as exception_info:
        TestIntAndFloatController.put({"int_value": "abc", "float_value": 1.0})
    assert {"int_value": ["Not a valid int."]} == exception_info.value.errors
    assert {
        "int_value": "abc",
        "float_value": 1.0,
    } == exception_info.value.received_data


def test_put_with_non_float_str_in_float_column(db):
    with pytest.raises(Exception) as exception_info:
        TestIntAndFloatController.put({"int_value": 1, "float_value": "abc"})
    assert {"float_value": ["Not a valid float."]} == exception_info.value.errors
    assert {"float_value": "abc", "int_value": 1} == exception_info.value.received_data


def test_delete_with_non_int_str_in_int_column(db):
    with pytest.raises(Exception) as exception_info:
        TestIntAndFloatController.delete({"int_value": "abc", "float_value": 1.0})
    assert {"int_value": ["Not a valid int."]} == exception_info.value.errors
    assert {
        "int_value": "abc",
        "float_value": 1.0,
    } == exception_info.value.received_data


def test_delete_with_non_float_str_in_float_column(db):
    with pytest.raises(Exception) as exception_info:
        TestIntAndFloatController.delete({"int_value": 1, "float_value": "abc"})
    assert {"float_value": ["Not a valid float."]} == exception_info.value.errors
    assert {"float_value": "abc", "int_value": 1} == exception_info.value.received_data


def test_get_is_valid_with_int_str_in_int_column(db):
    TestIntAndFloatController.post({"int_value": 123, "float_value": 1.0})
    assert {"int_value": 123, "float_value": 1.0} == TestIntAndFloatController.get_one(
        {"int_value": "123"}
    )


def test_get_retrieve_none_field_when_not_in_model(db):
    TestNoneInsertController.post({"key": 1, "my_dict": {"null_value": None}})
    assert [
        {"key": 1, "my_dict": {"null_value": None}}
    ] == TestNoneRetrieveController.get({})


def test_get_do_not_retrieve_none_field_when_not_in_model(db):
    TestNoneNotInsertedController.post({"key": 1, "my_dict": {"null_value": None}})
    assert [{"key": 1, "my_dict": {}}] == TestNoneRetrieveController.get({})


def test_get_is_valid_with_float_str_in_float_column(db):
    TestIntAndFloatController.post({"int_value": 1, "float_value": 1.23})
    assert {"int_value": 1, "float_value": 1.23} == TestIntAndFloatController.get_one(
        {"float_value": "1.23"}
    )


def test_delete_with_list_is_valid(db):
    TestIndexController.post({"unique_key": "test", "non_unique_key": "2017-01-01"})
    TestIndexController.post({"unique_key": "test2", "non_unique_key": "2017-01-01"})
    assert 2 == TestIndexController.delete({"unique_key": ["test", "test2"]})


def test_delete_with_partial_matching_list_is_valid(db):
    TestIndexController.post({"unique_key": "test", "non_unique_key": "2017-01-01"})
    TestIndexController.post({"unique_key": "test2", "non_unique_key": "2017-01-01"})
    assert 1 == TestIndexController.delete({"unique_key": ["test2"]})


def test_non_iso8601_date_failure(db):
    with pytest.raises(ValidationFailed) as exception_info:
        TestIndexController.post({"unique_key": "test", "non_unique_key": "12/06/2017"})
    assert {"non_unique_key": ["Not a valid date."]} == exception_info.value.errors
    assert {
        "unique_key": "test",
        "non_unique_key": "12/06/2017",
    } == exception_info.value.received_data


def test_delete_with_empty_list_is_valid(db):
    TestIndexController.post({"unique_key": "test", "non_unique_key": "2017-01-01"})
    TestIndexController.post({"unique_key": "test2", "non_unique_key": "2017-01-01"})
    assert 2 == TestIndexController.delete({"unique_key": []})


def test_delete_with_partialy_matching_and_not_matching_list_is_valid(db):
    TestIndexController.post({"unique_key": "test", "non_unique_key": "2017-01-01"})
    TestIndexController.post({"unique_key": "test2", "non_unique_key": "2017-01-01"})
    assert 1 == TestIndexController.delete(
        {"unique_key": ["not existing", "test", "another non existing"]}
    )


def test_get_one_without_result_is_valid(db):
    TestIndexController.post({"unique_key": "test", "non_unique_key": "2017-01-01"})
    TestIndexController.post({"unique_key": "test2", "non_unique_key": "2017-01-01"})
    assert {} == TestIndexController.get_one({"unique_key": "test3"})


def test_get_field_names_valid(db):
    assert ["non_unique_key", "unique_key"] == TestIndexController.get_field_names()


def _assert_regex(expected, actual):
    assert re.match(
        f"{expected}".replace("[", "\\[").replace("]", "\\]").replace("\\\\", "\\"),
        f"{actual}",
    )


def test_post_versioning_is_valid(db):
    assert {
        "key": "first",
        "dict_field": {"first_key": "Value1", "second_key": 1},
        "valid_since_revision": 1,
        "valid_until_revision": -1,
    } == TestVersionedController.post(
        {
            "key": "first",
            "dict_field.first_key": EnumTest.Value1,
            "dict_field.second_key": 1,
        }
    )
    assert [
        {
            "key": "first",
            "dict_field": {"first_key": "Value1", "second_key": 1},
            "valid_since_revision": 1,
            "valid_until_revision": -1,
        }
    ] == TestVersionedController.get_history({})
    assert [
        {
            "key": "first",
            "dict_field": {"first_key": "Value1", "second_key": 1},
            "valid_since_revision": 1,
            "valid_until_revision": -1,
        }
    ] == TestVersionedController.get({})


def test_post_without_providing_required_nullable_dict_column_is_valid(db):
    assert {
        "dict_field": {"first_key": None, "second_key": None},
        "key": "first",
        "valid_since_revision": 1,
        "valid_until_revision": -1,
    } == TestVersionedController.post({"key": "first"})


def test_post_without_providing_required_non_nullable_dict_column_is_invalid(db):
    with pytest.raises(ValidationFailed) as exception_info:
        TestDictRequiredNonNullableVersionedController.post({"key": "first"})
    assert {
        "dict_field": ["Missing data for required field."]
    } == exception_info.value.errors
    assert {"key": "first"} == exception_info.value.received_data


def test_put_without_providing_required_nullable_dict_column_is_valid(db):
    TestVersionedController.post(
        {"key": "first", "dict_field": {"first_key": "Value1", "second_key": 0}}
    )
    assert (
        {
            "dict_field": {"first_key": "Value1", "second_key": 0},
            "key": "first",
            "valid_since_revision": 1,
            "valid_until_revision": -1,
        },
        {
            "dict_field": {"first_key": "Value1", "second_key": 0},
            "key": "first",
            "valid_since_revision": 2,
            "valid_until_revision": -1,
        },
    ) == TestVersionedController.put({"key": "first"})


def test_put_without_providing_required_non_nullable_dict_column_is_valid(db):
    TestDictRequiredNonNullableVersionedController.post(
        {"key": "first", "dict_field": {"first_key": "Value1", "second_key": 0}}
    )
    assert (
        {
            "dict_field": {"first_key": "Value1", "second_key": 0},
            "key": "first",
            "valid_since_revision": 1,
            "valid_until_revision": -1,
        },
        {
            "dict_field": {"first_key": "Value1", "second_key": 0},
            "key": "first",
            "valid_since_revision": 2,
            "valid_until_revision": -1,
        },
    ) == TestDictRequiredNonNullableVersionedController.put({"key": "first"})


def test_put_with_null_provided_required_non_nullable_dict_column_is_invalid(db):
    TestDictRequiredNonNullableVersionedController.post(
        {"key": "first", "dict_field": {"first_key": "Value1", "second_key": 0}}
    )
    with pytest.raises(ValidationFailed) as exception_info:
        TestDictRequiredNonNullableVersionedController.put(
            {"key": "first", "dict_field": None}
        )
    assert {
        "dict_field": ["Missing data for required field."]
    } == exception_info.value.errors
    assert {"key": "first", "dict_field": None} == exception_info.value.received_data


def test_revison_is_shared(db):
    TestVersionedController.post(
        {
            "key": "first",
            "dict_field.first_key": EnumTest.Value1,
            "dict_field.second_key": 1,
        }
    )
    TestVersionedUniqueNonPrimaryController.post({"unique": 1})
    TestVersionedController.put({"key": "first", "dict_field.second_key": 2})
    TestVersionedController.delete({"key": "first"})
    TestVersionedController.rollback_to({"revision": 2})
    assert [
        {
            "key": "first",
            "dict_field": {"first_key": "Value1", "second_key": 2},
            "valid_since_revision": 3,
            "valid_until_revision": 4,
        },
        {
            "key": "first",
            "dict_field": {"first_key": "Value1", "second_key": 1},
            "valid_since_revision": 1,
            "valid_until_revision": 3,
        },
        {
            "key": "first",
            "dict_field": {"first_key": "Value1", "second_key": 1},
            "valid_since_revision": 5,
            "valid_until_revision": -1,
        },
    ] == TestVersionedController.get_history({})
    assert [
        {"key": 1, "unique": 1, "valid_since_revision": 2, "valid_until_revision": -1}
    ] == TestVersionedUniqueNonPrimaryController.get_history({})


def test_put_versioning_is_valid(db):
    TestVersionedController.post(
        {
            "key": "first",
            "dict_field.first_key": EnumTest.Value1,
            "dict_field.second_key": 1,
        }
    )
    assert (
        {
            "key": "first",
            "dict_field": {"first_key": "Value1", "second_key": 1},
            "valid_since_revision": 1,
            "valid_until_revision": -1,
        },
        {
            "key": "first",
            "dict_field": {"first_key": "Value2", "second_key": 1},
            "valid_since_revision": 2,
            "valid_until_revision": -1,
        },
    ) == TestVersionedController.put(
        {"key": "first", "dict_field.first_key": EnumTest.Value2}
    )
    assert [
        {
            "key": "first",
            "dict_field": {"first_key": "Value2", "second_key": 1},
            "valid_since_revision": 2,
            "valid_until_revision": -1,
        },
        {
            "key": "first",
            "dict_field": {"first_key": "Value1", "second_key": 1},
            "valid_since_revision": 1,
            "valid_until_revision": 2,
        },
    ] == TestVersionedController.get_history({})
    assert [
        {
            "key": "first",
            "dict_field": {"first_key": "Value2", "second_key": 1},
            "valid_since_revision": 2,
            "valid_until_revision": -1,
        }
    ] == TestVersionedController.get({})


def test_delete_versioning_is_valid(db):
    TestVersionedController.post(
        {
            "key": "first",
            "dict_field.first_key": EnumTest.Value1,
            "dict_field.second_key": 1,
        }
    )
    TestVersionedController.put(
        {"key": "first", "dict_field.first_key": EnumTest.Value2}
    )
    assert 1 == TestVersionedController.delete({"key": "first"})
    assert [
        {
            "key": "first",
            "dict_field": {"first_key": "Value2", "second_key": 1},
            "valid_since_revision": 2,
            "valid_until_revision": 3,
        },
        {
            "key": "first",
            "dict_field": {"first_key": "Value1", "second_key": 1},
            "valid_since_revision": 1,
            "valid_until_revision": 2,
        },
    ] == TestVersionedController.get_history({})
    assert [] == TestVersionedController.get({})


def test_rollback_deleted_versioning_is_valid(db):
    TestVersionedController.post(
        {
            "key": "first",
            "dict_field.first_key": EnumTest.Value1,
            "dict_field.second_key": 1,
        }
    )
    TestVersionedController.put(
        {"key": "first", "dict_field.first_key": EnumTest.Value2}
    )
    before_delete = 2
    TestVersionedController.delete({"key": "first"})
    assert 1 == TestVersionedController.rollback_to({"revision": before_delete})
    assert [
        {
            "key": "first",
            "dict_field": {"first_key": "Value2", "second_key": 1},
            "valid_since_revision": 2,
            "valid_until_revision": 3,
        },
        {
            "key": "first",
            "dict_field": {"first_key": "Value1", "second_key": 1},
            "valid_since_revision": 1,
            "valid_until_revision": 2,
        },
        {
            "key": "first",
            "dict_field": {"first_key": "Value2", "second_key": 1},
            "valid_since_revision": 4,
            "valid_until_revision": -1,
        },
    ] == TestVersionedController.get_history({})
    assert [
        {
            "key": "first",
            "dict_field": {"first_key": "Value2", "second_key": 1},
            "valid_since_revision": 4,
            "valid_until_revision": -1,
        }
    ] == TestVersionedController.get({})


def test_rollback_before_update_deleted_versioning_is_valid(db):
    TestVersionedController.post(
        {
            "key": "first",
            "dict_field.first_key": EnumTest.Value1,
            "dict_field.second_key": 1,
        }
    )
    before_update = 1
    TestVersionedController.put(
        {"key": "first", "dict_field.first_key": EnumTest.Value2}
    )
    TestVersionedController.delete({"key": "first"})
    assert 1 == TestVersionedController.rollback_to({"revision": before_update})
    assert [
        {
            "key": "first",
            "dict_field": {"first_key": "Value2", "second_key": 1},
            "valid_since_revision": 2,
            "valid_until_revision": 3,
        },
        {
            "key": "first",
            "dict_field": {"first_key": "Value1", "second_key": 1},
            "valid_since_revision": 1,
            "valid_until_revision": 2,
        },
        {
            "key": "first",
            "dict_field": {"first_key": "Value1", "second_key": 1},
            "valid_since_revision": 4,
            "valid_until_revision": -1,
        },
    ] == TestVersionedController.get_history({})
    assert [
        {
            "key": "first",
            "dict_field": {"first_key": "Value1", "second_key": 1},
            "valid_since_revision": 4,
            "valid_until_revision": -1,
        }
    ] == TestVersionedController.get({})


def test_rollback_already_valid_versioning_is_valid(db):
    TestVersionedController.post(
        {
            "key": "first",
            "dict_field.first_key": EnumTest.Value1,
            "dict_field.second_key": 1,
        }
    )
    TestVersionedController.put(
        {"key": "first", "dict_field.first_key": EnumTest.Value2}
    )

    assert 0 == TestVersionedController.rollback_to({"revision": 2})
    assert [
        {
            "key": "first",
            "dict_field": {"first_key": "Value2", "second_key": 1},
            "valid_since_revision": 2,
            "valid_until_revision": -1,
        },
        {
            "key": "first",
            "dict_field": {"first_key": "Value1", "second_key": 1},
            "valid_since_revision": 1,
            "valid_until_revision": 2,
        },
    ] == TestVersionedController.get_history({})
    assert [
        {
            "key": "first",
            "dict_field": {"first_key": "Value2", "second_key": 1},
            "valid_since_revision": 2,
            "valid_until_revision": -1,
        }
    ] == TestVersionedController.get({})


def test_rollback_unknown_criteria_is_valid(db):
    TestVersionedController.post(
        {
            "key": "first",
            "dict_field.first_key": EnumTest.Value1,
            "dict_field.second_key": 1,
        }
    )
    before_update = 1
    TestVersionedController.put(
        {"key": "first", "dict_field.first_key": EnumTest.Value2}
    )

    assert 0 == TestVersionedController.rollback_to(
        {"revision": before_update, "key": "unknown"}
    )
    assert [
        {
            "key": "first",
            "dict_field": {"first_key": "Value2", "second_key": 1},
            "valid_since_revision": 2,
            "valid_until_revision": -1,
        },
        {
            "key": "first",
            "dict_field": {"first_key": "Value1", "second_key": 1},
            "valid_since_revision": 1,
            "valid_until_revision": 2,
        },
    ] == TestVersionedController.get_history({})
    assert [
        {
            "key": "first",
            "dict_field": {"first_key": "Value2", "second_key": 1},
            "valid_since_revision": 2,
            "valid_until_revision": -1,
        }
    ] == TestVersionedController.get({})


def test_versioned_many(db):
    TestVersionedController.post_many(
        [
            {
                "key": "first",
                "dict_field.first_key": EnumTest.Value1,
                "dict_field.second_key": 1,
            },
            {
                "key": "second",
                "dict_field.first_key": EnumTest.Value2,
                "dict_field.second_key": 2,
            },
        ]
    )
    TestVersionedController.put_many(
        [
            {"key": "first", "dict_field.first_key": EnumTest.Value2},
            {"key": "second", "dict_field.second_key": 3},
        ]
    )

    assert [
        {
            "key": "first",
            "dict_field": {"first_key": "Value2", "second_key": 1},
            "valid_since_revision": 2,
            "valid_until_revision": -1,
        },
        {
            "key": "second",
            "dict_field": {"first_key": "Value2", "second_key": 3},
            "valid_since_revision": 2,
            "valid_until_revision": -1,
        },
        {
            "key": "first",
            "dict_field": {"first_key": "Value1", "second_key": 1},
            "valid_since_revision": 1,
            "valid_until_revision": 2,
        },
        {
            "key": "second",
            "dict_field": {"first_key": "Value2", "second_key": 2},
            "valid_since_revision": 1,
            "valid_until_revision": 2,
        },
    ] == TestVersionedController.get_history({})


def test_rollback_without_revision_is_invalid(db):
    with pytest.raises(Exception) as exception_info:
        TestVersionedController.rollback_to({"key": "unknown"})
    assert {
        "revision": ["Missing data for required field."]
    } == exception_info.value.errors
    assert {"key": "unknown"} == exception_info.value.received_data


def test_rollback_with_non_int_revision_is_invalid(db):
    with pytest.raises(Exception) as exception_info:
        TestVersionedController.rollback_to({"revision": "invalid revision"})
    assert {"revision": ["Not a valid int."]} == exception_info.value.errors
    assert {"revision": "invalid revision"} == exception_info.value.received_data


def test_rollback_without_versioning_is_valid(db):
    assert 0 == TestController.rollback_to({"revision": "invalid revision"})


def test_rollback_with_negative_revision_is_valid(db):
    assert 0 == TestVersionedController.rollback_to({"revision": -1})


def test_rollback_before_existing_is_valid(db):
    TestVersionedController.post(
        {
            "key": "first",
            "dict_field.first_key": EnumTest.Value1,
            "dict_field.second_key": 1,
        }
    )
    before_insert = 1
    TestVersionedController.post(
        {
            "key": "second",
            "dict_field.first_key": EnumTest.Value1,
            "dict_field.second_key": 1,
        }
    )
    assert 1 == TestVersionedController.rollback_to({"revision": before_insert})
    assert [] == TestVersionedController.get({"key": "second"})


def test_get_revision_is_valid_when_empty(db):
    assert 0 == TestVersionedController._model.current_revision()


def test_get_revision_is_valid_when_1(db):
    TestVersionedController.post(
        {
            "key": "first",
            "dict_field.first_key": EnumTest.Value1,
            "dict_field.second_key": 1,
        }
    )
    assert 1 == TestVersionedController._model.current_revision()


def test_get_revision_is_valid_when_2(db):
    TestVersionedController.post(
        {
            "key": "first",
            "dict_field.first_key": EnumTest.Value1,
            "dict_field.second_key": 1,
        }
    )
    TestVersionedController.post(
        {
            "key": "second",
            "dict_field.first_key": EnumTest.Value1,
            "dict_field.second_key": 1,
        }
    )
    assert 2 == TestVersionedController._model.current_revision()


def test_rollback_to_0(db):
    TestVersionedController.post(
        {
            "key": "first",
            "dict_field.first_key": EnumTest.Value1,
            "dict_field.second_key": 1,
        }
    )
    TestVersionedController.post(
        {
            "key": "second",
            "dict_field.first_key": EnumTest.Value1,
            "dict_field.second_key": 1,
        }
    )
    assert 2 == TestVersionedController.rollback_to({"revision": 0})
    assert [] == TestVersionedController.get({})


def test_rollback_multiple_rows_is_valid(db):
    TestVersionedController.post(
        {
            "key": "1",
            "dict_field.first_key": EnumTest.Value1,
            "dict_field.second_key": 1,
        }
    )
    TestVersionedController.post(
        {
            "key": "2",
            "dict_field.first_key": EnumTest.Value1,
            "dict_field.second_key": 1,
        }
    )
    TestVersionedController.put({"key": "1", "dict_field.first_key": EnumTest.Value2})
    TestVersionedController.delete({"key": "2"})
    TestVersionedController.post(
        {
            "key": "3",
            "dict_field.first_key": EnumTest.Value1,
            "dict_field.second_key": 1,
        }
    )
    TestVersionedController.post(
        {
            "key": "4",
            "dict_field.first_key": EnumTest.Value1,
            "dict_field.second_key": 1,
        }
    )
    before_insert = 6
    TestVersionedController.post(
        {
            "key": "5",
            "dict_field.first_key": EnumTest.Value1,
            "dict_field.second_key": 1,
        }
    )
    TestVersionedController.put({"key": "1", "dict_field.second_key": 2})
    # Remove key 5 and Update key 1 (Key 3 and Key 4 unchanged)
    assert 2 == TestVersionedController.rollback_to({"revision": before_insert})
    assert [
        {
            "dict_field": {"first_key": "Value1", "second_key": 1},
            "key": "3",
            "valid_since_revision": 5,
            "valid_until_revision": -1,
        },
        {
            "dict_field": {"first_key": "Value1", "second_key": 1},
            "key": "4",
            "valid_since_revision": 6,
            "valid_until_revision": -1,
        },
        {
            "dict_field": {"first_key": "Value2", "second_key": 1},
            "key": "1",
            "valid_since_revision": 9,
            "valid_until_revision": -1,
        },
    ] == TestVersionedController.get({})
    assert [
        {
            "dict_field": {"first_key": "Value2", "second_key": 2},
            "key": "1",
            "valid_since_revision": 8,
            "valid_until_revision": 9,
        },
        {
            "dict_field": {"first_key": "Value1", "second_key": 1},
            "key": "2",
            "valid_since_revision": 2,
            "valid_until_revision": 4,
        },
        {
            "dict_field": {"first_key": "Value1", "second_key": 1},
            "key": "1",
            "valid_since_revision": 1,
            "valid_until_revision": 3,
        },
        {
            "dict_field": {"first_key": "Value1", "second_key": 1},
            "key": "3",
            "valid_since_revision": 5,
            "valid_until_revision": -1,
        },
        {
            "dict_field": {"first_key": "Value1", "second_key": 1},
            "key": "4",
            "valid_since_revision": 6,
            "valid_until_revision": -1,
        },
        {
            "dict_field": {"first_key": "Value1", "second_key": 1},
            "key": "5",
            "valid_since_revision": 7,
            "valid_until_revision": 9,
        },
        {
            "dict_field": {"first_key": "Value2", "second_key": 1},
            "key": "1",
            "valid_since_revision": 3,
            "valid_until_revision": 8,
        },
        {
            "dict_field": {"first_key": "Value2", "second_key": 1},
            "key": "1",
            "valid_since_revision": 9,
            "valid_until_revision": -1,
        },
    ] == TestVersionedController.get_history({})


def test_versioning_handles_unique_non_primary(db):
    TestVersionedUniqueNonPrimaryController.post({"unique": 1})
    with pytest.raises(Exception) as exception_info:
        TestVersionedUniqueNonPrimaryController.post({"unique": 1})
    assert {"": ["This document already exists."]} == exception_info.value.errors
    assert {
        "key": 2,
        "unique": 1,
        "valid_since_revision": 2,
        "valid_until_revision": -1,
    } == exception_info.value.received_data


def test_insert_to_non_unique_after_update(db):
    TestVersionedUniqueNonPrimaryController.post({"unique": 1})
    TestVersionedUniqueNonPrimaryController.put({"key": 1, "unique": 2})
    with pytest.raises(Exception) as exception_info:
        TestVersionedUniqueNonPrimaryController.post({"unique": 2})
    assert {"": ["This document already exists."]} == exception_info.value.errors
    assert {
        "key": 2,
        "unique": 2,
        "valid_since_revision": 3,
        "valid_until_revision": -1,
    } == exception_info.value.received_data


def test_update_to_non_unique_versioned(db):
    TestVersionedUniqueNonPrimaryController.post({"unique": 1})
    TestVersionedUniqueNonPrimaryController.post({"unique": 2})
    with pytest.raises(Exception) as exception_info:
        TestVersionedUniqueNonPrimaryController.put({"key": 1, "unique": 2})
    assert {"": ["This document already exists."]} == exception_info.value.errors
    assert {
        "key": 1,
        "unique": 2,
        "valid_since_revision": 3,
        "valid_until_revision": -1,
    } == exception_info.value.received_data


def test_update_to_non_unique(db):
    TestUniqueNonPrimaryController.post({"unique": 1})
    TestUniqueNonPrimaryController.post({"unique": 2})
    with pytest.raises(Exception) as exception_info:
        TestUniqueNonPrimaryController.put({"unique": 2, "key": 1})
    assert {"": ["This document already exists."]} == exception_info.value.errors
    assert {"key": 1, "unique": 2} == exception_info.value.received_data


def test_post_id_is_valid(db):
    assert {"_id": "123456789abcdef012345678"} == TestIdController.post(
        {"_id": "123456789ABCDEF012345678"}
    )


def test_invalid_id_is_invalid(db):
    with pytest.raises(Exception) as exception_info:
        TestIdController.post({"_id": "invalid value"})
    assert {
        "_id": [
            "'invalid value' is not a valid ObjectId, it must be a 12-byte input or a 24-character hex string"
        ]
    } == exception_info.value.errors
    assert {"_id": "invalid value"} == exception_info.value.received_data


def test_get_all_with_none_primary_key_is_valid(db):
    assert {
        "non_unique_key": "2017-01-01",
        "unique_key": "test",
    } == TestIndexController.post(
        {"unique_key": "test", "non_unique_key": "2017-01-01"}
    )
    assert [
        {"non_unique_key": "2017-01-01", "unique_key": "test"}
    ] == TestIndexController.get({"unique_key": None})


def test_post_many_with_same_unique_index_is_invalid(db):
    with pytest.raises(Exception) as exception_info:
        TestIndexController.post_many(
            [
                {"unique_key": "test", "non_unique_key": "2017-01-01"},
                {"unique_key": "test", "non_unique_key": "2017-01-01"},
            ]
        )
    assert re.match(
        "{'writeErrors': [{'index': 1, 'code': 11000, 'errmsg': 'E11000 Duplicate Key Error', 'op': {'unique_key': 'test', 'non_unique_key': "
        "datetime.datetime(2017, 1, 1, 0, 0), '_id': ObjectId('.*')}}], 'nInserted': 1}".replace(
            "[", "\["
        )
        .replace("]", "\]")
        .replace("(", "\(")
        .replace(")", "\)"),
        str(exception_info.value.errors[""][0]),
    )
    assert [
        {"unique_key": "test", "non_unique_key": "2017-01-01"},
        {"unique_key": "test", "non_unique_key": "2017-01-01"},
    ] == exception_info.value.received_data


def test_post_without_primary_key_but_default_value_is_valid(db):
    assert {"key": "test", "optional": "test2"} == TestDefaultPrimaryKeyController.post(
        {"optional": "test2"}
    )


def test_get_on_default_value_is_valid(db):
    TestDefaultPrimaryKeyController.post({"optional": "test"})
    TestDefaultPrimaryKeyController.post({"key": "test2", "optional": "test2"})
    assert [{"key": "test", "optional": "test"}] == TestDefaultPrimaryKeyController.get(
        {"key": "test"}
    )


def test_delete_on_default_value_is_valid(db):
    TestDefaultPrimaryKeyController.post({"optional": "test"})
    TestDefaultPrimaryKeyController.post({"key": "test2", "optional": "test2"})
    assert 1 == TestDefaultPrimaryKeyController.delete({"key": "test"})


def test_put_without_primary_key_but_default_value_is_valid(db):
    assert {"key": "test", "optional": "test2"} == TestDefaultPrimaryKeyController.post(
        {"optional": "test2"}
    )
    assert (
        {"key": "test", "optional": "test2"},
        {"key": "test", "optional": "test3"},
    ) == TestDefaultPrimaryKeyController.put({"optional": "test3"})


def test_post_different_unique_index_is_valid(db):
    assert {
        "non_unique_key": "2017-01-01",
        "unique_key": "test",
    } == TestIndexController.post(
        {"unique_key": "test", "non_unique_key": "2017-01-01"}
    )
    assert {
        "non_unique_key": "2017-01-01",
        "unique_key": "test2",
    } == TestIndexController.post(
        {"unique_key": "test2", "non_unique_key": "2017-01-01"}
    )
    assert [
        {"non_unique_key": "2017-01-01", "unique_key": "test"},
        {"non_unique_key": "2017-01-01", "unique_key": "test2"},
    ] == TestIndexController.get({})


def test_post_many_with_wrong_type_is_invalid(db):
    with pytest.raises(Exception) as exception_info:
        TestController.post_many([{"key": datetime.date(2007, 12, 5), "mandatory": 1}])
    assert {0: {"key": ["Not a valid str."]}} == exception_info.value.errors
    assert [
        {"key": datetime.date(2007, 12, 5), "mandatory": 1}
    ] == exception_info.value.received_data


def test_json_post_model_versioned(db):
    assert (
        "TestVersionedModel_Versioned" == TestVersionedController.json_post_model.name
    )
    assert {
        "dict_field": ("Nested", {"first_key": "String", "second_key": "Integer"}),
        "key": "String",
    } == TestVersionedController.json_post_model.fields_flask_type
    assert {
        "dict_field": (None, {"first_key": None, "second_key": None}),
        "key": None,
    } == TestVersionedController.json_post_model.fields_description
    assert {
        "dict_field": (None, {"first_key": ["Value1", "Value2"], "second_key": None}),
        "key": None,
    } == TestVersionedController.json_post_model.fields_enum
    assert {
        "dict_field": (
            {"first_key": "Value1", "second_key": 1},
            {"first_key": "Value1", "second_key": 1},
        ),
        "key": "sample key",
    } == TestVersionedController.json_post_model.fields_example
    assert {
        "dict_field": (
            {"first_key": None, "second_key": None},
            {"first_key": None, "second_key": None},
        ),
        "key": None,
    } == TestVersionedController.json_post_model.fields_default
    assert {
        "dict_field": (True, {"first_key": False, "second_key": False}),
        "key": False,
    } == TestVersionedController.json_post_model.fields_required
    assert {
        "dict_field": (False, {"first_key": False, "second_key": False}),
        "key": False,
    } == TestVersionedController.json_post_model.fields_readonly


def test_json_post_model_with_list_of_dict(db):
    assert "TestListModel" == TestListController.json_post_model.name
    assert {
        "bool_field": "Boolean",
        "key": "String",
        "list_field": (
            "List",
            {
                "list_field_inner": (
                    "Nested",
                    {"first_key": "String", "second_key": "Integer"},
                )
            },
        ),
    } == TestListController.json_post_model.fields_flask_type
    assert {
        "bool_field": None,
        "key": None,
        "list_field": (
            None,
            {"list_field_inner": (None, {"first_key": None, "second_key": None})},
        ),
    } == TestListController.json_post_model.fields_description
    assert {
        "bool_field": None,
        "key": None,
        "list_field": (
            None,
            {
                "list_field_inner": (
                    None,
                    {"first_key": ["Value1", "Value2"], "second_key": None},
                )
            },
        ),
    } == TestListController.json_post_model.fields_enum
    assert {
        "bool_field": True,
        "key": "sample key",
        "list_field": (
            [{"first_key": "Value1", "second_key": 1}],
            {
                "list_field_inner": (
                    {"first_key": "Value1", "second_key": 1},
                    {"first_key": "Value1", "second_key": 1},
                )
            },
        ),
    } == TestListController.json_post_model.fields_example
    assert {
        "bool_field": None,
        "key": None,
        "list_field": (
            None,
            {
                "list_field_inner": (
                    {"first_key": None, "second_key": None},
                    {"first_key": None, "second_key": None},
                )
            },
        ),
    } == TestListController.json_post_model.fields_default
    assert {
        "bool_field": False,
        "key": False,
        "list_field": (
            False,
            {"list_field_inner": (False, {"first_key": False, "second_key": False})},
        ),
    } == TestListController.json_post_model.fields_required
    assert {
        "bool_field": False,
        "key": False,
        "list_field": (
            False,
            {"list_field_inner": (False, {"first_key": False, "second_key": False})},
        ),
    } == TestListController.json_post_model.fields_readonly


def test_json_put_model_with_list_of_dict(db):
    assert "TestListModel" == TestListController.json_put_model.name
    assert {
        "bool_field": "Boolean",
        "key": "String",
        "list_field": (
            "List",
            {
                "list_field_inner": (
                    "Nested",
                    {"first_key": "String", "second_key": "Integer"},
                )
            },
        ),
    } == TestListController.json_put_model.fields_flask_type
    assert {
        "bool_field": None,
        "key": None,
        "list_field": (
            None,
            {"list_field_inner": (None, {"first_key": None, "second_key": None})},
        ),
    } == TestListController.json_put_model.fields_description
    assert {
        "bool_field": None,
        "key": None,
        "list_field": (
            None,
            {
                "list_field_inner": (
                    None,
                    {"first_key": ["Value1", "Value2"], "second_key": None},
                )
            },
        ),
    } == TestListController.json_put_model.fields_enum
    assert {
        "bool_field": True,
        "key": "sample key",
        "list_field": (
            [{"first_key": "Value1", "second_key": 1}],
            {
                "list_field_inner": (
                    {"first_key": "Value1", "second_key": 1},
                    {"first_key": "Value1", "second_key": 1},
                )
            },
        ),
    } == TestListController.json_put_model.fields_example
    assert {
        "bool_field": None,
        "key": None,
        "list_field": (
            None,
            {
                "list_field_inner": (
                    {"first_key": None, "second_key": None},
                    {"first_key": None, "second_key": None},
                )
            },
        ),
    } == TestListController.json_put_model.fields_default
    assert {
        "bool_field": False,
        "key": False,
        "list_field": (
            False,
            {"list_field_inner": (False, {"first_key": False, "second_key": False})},
        ),
    } == TestListController.json_put_model.fields_required
    assert {
        "bool_field": False,
        "key": False,
        "list_field": (
            False,
            {"list_field_inner": (False, {"first_key": False, "second_key": False})},
        ),
    } == TestListController.json_put_model.fields_readonly


def test_put_with_wrong_type_is_invalid(db):
    TestController.post({"key": "value1", "mandatory": 1})
    with pytest.raises(Exception) as exception_info:
        TestController.put({"key": "value1", "mandatory": "invalid value"})
    assert {"mandatory": ["Not a valid int."]} == exception_info.value.errors
    assert {
        "key": "value1",
        "mandatory": "invalid value",
    } == exception_info.value.received_data


def test_put_with_optional_as_None_is_valid(db):
    TestController.post({"key": "value1", "mandatory": 1})
    TestController.put({"key": "value1", "mandatory": 1, "optional": None})
    assert [{"mandatory": 1, "key": "value1", "optional": None}] == TestController.get(
        {}
    )


def test_put_with_non_nullable_as_None_is_invalid(db):
    TestController.post({"key": "value1", "mandatory": 1})
    with pytest.raises(Exception) as exception_info:
        TestController.put({"key": "value1", "mandatory": None})
    assert {
        "mandatory": ["Missing data for required field."]
    } == exception_info.value.errors
    assert {"key": "value1", "mandatory": None} == exception_info.value.received_data


def test_post_without_optional_is_valid(db):
    assert {"mandatory": 1, "key": "my_key", "optional": None} == TestController.post(
        {"key": "my_key", "mandatory": 1}
    )


def test_get_with_non_nullable_None_is_valid(db):
    assert {"mandatory": 1, "key": "my_key", "optional": None} == TestController.post(
        {"key": "my_key", "mandatory": 1}
    )
    assert [{"mandatory": 1, "key": "my_key", "optional": None}] == TestController.get(
        {"key": "my_key", "mandatory": None}
    )


def test_post_many_without_optional_is_valid(db):
    assert [
        {"mandatory": 1, "key": "my_key", "optional": None},
        {"mandatory": 2, "key": "my_key2", "optional": None},
    ] == TestController.post_many(
        [{"key": "my_key", "mandatory": 1}, {"key": "my_key2", "mandatory": 2}]
    )


def test_put_many_is_valid(db):
    TestController.post_many(
        [{"key": "my_key", "mandatory": 1}, {"key": "my_key2", "mandatory": 2}]
    )
    assert (
        [
            {"mandatory": 1, "key": "my_key", "optional": None},
            {"mandatory": 2, "key": "my_key2", "optional": None},
        ],
        [
            {"mandatory": 1, "key": "my_key", "optional": "test"},
            {"mandatory": 3, "key": "my_key2", "optional": None},
        ],
    ) == TestController.put_many(
        [{"key": "my_key", "optional": "test"}, {"key": "my_key2", "mandatory": 3}]
    )


def test_post_with_optional_is_valid(db):
    assert {
        "mandatory": 1,
        "key": "my_key",
        "optional": "my_value",
    } == TestController.post({"key": "my_key", "mandatory": 1, "optional": "my_value"})


def test_post_list_of_dict_is_valid(db):
    assert {
        "bool_field": False,
        "key": "my_key",
        "list_field": [
            {"first_key": "Value1", "second_key": 1},
            {"first_key": "Value2", "second_key": 2},
        ],
    } == TestListController.post(
        {
            "key": "my_key",
            "list_field": [
                {"first_key": EnumTest.Value1, "second_key": 1},
                {"first_key": EnumTest.Value2, "second_key": 2},
            ],
            "bool_field": False,
        }
    )


def test_post_list_of_str_is_sorted(db):
    assert {
        "key": "my_key",
        "list_field": ["a", "b", "c"],
    } == TestStringListController.post({"key": "my_key", "list_field": ["c", "a", "b"]})


def test_within_limits_is_valid(db):
    assert {
        "dict_field": {"my": 1, "test": 2},
        "int_field": 100,
        "float_field": 1.3,
        "key": "111",
        "list_field": ["1", "2", "3"],
    } == TestLimitsController.post(
        {
            "dict_field": {"my": 1, "test": 2},
            "key": "111",
            "list_field": ["1", "2", "3"],
            "int_field": 100,
            "float_field": 1.3,
        }
    )


def test_outside_upper_limits_is_invalid(db):
    with pytest.raises(Exception) as exception_info:
        TestLimitsController.post(
            {
                "key": "11111",
                "list_field": ["1", "2", "3", "4", "5"],
                "int_field": 1000,
                "float_field": 1.1,
                "dict_field": {"my": 1, "test": 2, "is": 3, "invalid": 4},
            }
        )
    assert {
        "int_field": ['Value "1000" is too big. Maximum value is 999.'],
        "key": ['Value "11111" is too big. Maximum length is 4.'],
        "float_field": ['Value "1.1" is too small. Minimum value is 1.25.'],
        "list_field": [
            "['1', '2', '3', '4', '5'] contains too many values. Maximum length is 3."
        ],
        "dict_field": [
            "{'my': 1, 'test': 2, 'is': 3, 'invalid': 4} contains too many values. Maximum length is 3."
        ],
    } == exception_info.value.errors
    assert {
        "int_field": 1000,
        "float_field": 1.1,
        "key": "11111",
        "list_field": ["1", "2", "3", "4", "5"],
        "dict_field": {"my": 1, "test": 2, "is": 3, "invalid": 4},
    } == exception_info.value.received_data


def test_outside_lower_limits_is_invalid(db):
    with pytest.raises(Exception) as exception_info:
        TestLimitsController.post(
            {
                "key": "11",
                "list_field": ["1"],
                "int_field": 99,
                "dict_field": {"my": 1},
                "float_field": 2.1,
            }
        )
    assert {
        "dict_field": [
            "{'my': 1} does not contains enough values. Minimum length is 2."
        ],
        "int_field": ['Value "99" is too small. Minimum value is 100.'],
        "float_field": ['Value "2.1" is too big. Maximum value is 1.75.'],
        "key": ['Value "11" is too small. Minimum length is 3.'],
        "list_field": ["['1'] does not contains enough values. Minimum length is 2."],
    } == exception_info.value.errors
    assert {
        "key": "11",
        "list_field": ["1"],
        "int_field": 99,
        "dict_field": {"my": 1},
        "float_field": 2.1,
    } == exception_info.value.received_data


def test_post_optional_missing_list_of_dict_is_valid(db):
    assert {
        "bool_field": False,
        "key": "my_key",
        "list_field": None,
    } == TestListController.post({"key": "my_key", "bool_field": False})


def test_post_optional_list_of_dict_as_None_is_valid(db):
    assert {
        "bool_field": False,
        "key": "my_key",
        "list_field": None,
    } == TestListController.post(
        {"key": "my_key", "bool_field": False, "list_field": None}
    )


def test_get_list_of_dict_is_valid(db):
    TestListController.post(
        {
            "key": "my_key",
            "list_field": [
                {"first_key": EnumTest.Value1, "second_key": 1},
                {"first_key": EnumTest.Value2, "second_key": 2},
            ],
            "bool_field": False,
        }
    )
    assert [
        {
            "bool_field": False,
            "key": "my_key",
            "list_field": [
                {"first_key": "Value1", "second_key": 1},
                {"first_key": "Value2", "second_key": 2},
            ],
        }
    ] == TestListController.get(
        {
            "list_field": [
                {"first_key": EnumTest.Value1, "second_key": 1},
                {"first_key": "Value2", "second_key": 2},
            ]
        }
    )


def test_get_optional_list_of_dict_as_None_is_skipped(db):
    TestListController.post(
        {
            "key": "my_key",
            "list_field": [
                {"first_key": EnumTest.Value1, "second_key": 1},
                {"first_key": EnumTest.Value2, "second_key": 2},
            ],
            "bool_field": False,
        }
    )
    assert [
        {
            "bool_field": False,
            "key": "my_key",
            "list_field": [
                {"first_key": "Value1", "second_key": 1},
                {"first_key": "Value2", "second_key": 2},
            ],
        }
    ] == TestListController.get({"list_field": None})


def test_delete_list_of_dict_is_valid(db):
    TestListController.post(
        {
            "key": "my_key",
            "list_field": [
                {"first_key": EnumTest.Value1, "second_key": 1},
                {"first_key": EnumTest.Value2, "second_key": 2},
            ],
            "bool_field": False,
        }
    )
    assert 1 == TestListController.delete(
        {
            "list_field": [
                {"first_key": EnumTest.Value1, "second_key": 1},
                {"first_key": "Value2", "second_key": 2},
            ]
        }
    )


def test_delete_optional_list_of_dict_as_None_is_valid(db):
    TestListController.post(
        {
            "key": "my_key",
            "list_field": [
                {"first_key": EnumTest.Value1, "second_key": 1},
                {"first_key": EnumTest.Value2, "second_key": 2},
            ],
            "bool_field": False,
        }
    )
    assert 1 == TestListController.delete({"list_field": None})


def test_put_list_of_dict_is_valid(db):
    TestListController.post(
        {
            "key": "my_key",
            "list_field": [
                {"first_key": EnumTest.Value1, "second_key": 1},
                {"first_key": EnumTest.Value2, "second_key": 2},
            ],
            "bool_field": False,
        }
    )
    assert (
        {
            "bool_field": False,
            "key": "my_key",
            "list_field": [
                {"first_key": "Value1", "second_key": 1},
                {"first_key": "Value2", "second_key": 2},
            ],
        },
        {
            "bool_field": True,
            "key": "my_key",
            "list_field": [
                {"first_key": "Value2", "second_key": 10},
                {"first_key": "Value1", "second_key": 2},
            ],
        },
    ) == TestListController.put(
        {
            "key": "my_key",
            "list_field": [
                {"first_key": EnumTest.Value2, "second_key": 10},
                {"first_key": EnumTest.Value1, "second_key": 2},
            ],
            "bool_field": True,
        }
    )


def test_put_list_of_str_is_sorted(db):
    TestStringListController.post({"key": "my_key", "list_field": ["a", "c", "b"]})
    assert (
        {"key": "my_key", "list_field": ["a", "b", "c"]},
        {"key": "my_key", "list_field": ["d", "e", "f"]},
    ) == TestStringListController.put({"key": "my_key", "list_field": ["f", "e", "d"]})


def test_put_without_optional_list_of_dict_is_valid(db):
    TestListController.post(
        {
            "key": "my_key",
            "list_field": [
                {"first_key": EnumTest.Value1, "second_key": 1},
                {"first_key": EnumTest.Value2, "second_key": 2},
            ],
            "bool_field": False,
        }
    )
    assert (
        {
            "bool_field": False,
            "key": "my_key",
            "list_field": [
                {"first_key": "Value1", "second_key": 1},
                {"first_key": "Value2", "second_key": 2},
            ],
        },
        {
            "bool_field": True,
            "key": "my_key",
            "list_field": [
                {"first_key": "Value1", "second_key": 1},
                {"first_key": "Value2", "second_key": 2},
            ],
        },
    ) == TestListController.put({"key": "my_key", "bool_field": True})


def test_post_dict_is_valid(db):
    assert {
        "dict_col": {"first_key": "Value1", "second_key": 3},
        "key": "my_key",
    } == TestDictController.post(
        {"key": "my_key", "dict_col": {"first_key": "Value1", "second_key": 3}}
    )


def test_post_missing_optional_dict_is_valid(db):
    assert {
        "dict_col": {"first_key": None, "second_key": None},
        "key": "my_key",
    } == TestOptionalDictController.post({"key": "my_key"})


def test_post_optional_dict_as_None_is_valid(db):
    assert {
        "dict_col": {"first_key": None, "second_key": None},
        "key": "my_key",
    } == TestOptionalDictController.post({"key": "my_key", "dict_col": None})


def test_put_missing_optional_dict_is_valid(db):
    TestOptionalDictController.post(
        {"key": "my_key", "dict_col": {"first_key": "Value1", "second_key": 3}}
    )
    assert (
        {"key": "my_key", "dict_col": {"first_key": "Value1", "second_key": 3}},
        {"key": "my_key", "dict_col": {"first_key": "Value1", "second_key": 3}},
    ) == TestOptionalDictController.put({"key": "my_key"})


def test_post_empty_optional_dict_is_valid(db):
    assert {"key": "my_key", "dict_col": {}} == TestOptionalDictController.post(
        {"key": "my_key", "dict_col": {}}
    )


def test_put_empty_optional_dict_is_valid(db):
    TestOptionalDictController.post(
        {"key": "my_key", "dict_col": {"first_key": "Value1", "second_key": 3}}
    )
    assert (
        {"key": "my_key", "dict_col": {"first_key": "Value1", "second_key": 3}},
        {"key": "my_key", "dict_col": {}},
    ) == TestOptionalDictController.put({"key": "my_key", "dict_col": {}})


def test_put_optional_dict_as_None_is_valid(db):
    TestOptionalDictController.post(
        {"key": "my_key", "dict_col": {"first_key": "Value1", "second_key": 3}}
    )
    assert (
        {"key": "my_key", "dict_col": {"first_key": "Value1", "second_key": 3}},
        {"key": "my_key", "dict_col": {"first_key": "Value1", "second_key": 3}},
    ) == TestOptionalDictController.put({"key": "my_key", "dict_col": None})


def test_get_optional_dict_as_None_is_valid(db):
    TestOptionalDictController.post(
        {"key": "my_key", "dict_col": {"first_key": "Value1", "second_key": 3}}
    )
    assert [
        {"key": "my_key", "dict_col": {"first_key": "Value1", "second_key": 3}}
    ] == TestOptionalDictController.get({"dict_col": None})


def test_delete_optional_dict_as_None_is_valid(db):
    TestOptionalDictController.post(
        {"key": "my_key", "dict_col": {"first_key": "Value1", "second_key": 3}}
    )
    assert 1 == TestOptionalDictController.delete({"dict_col": None})


def test_get_with_dot_notation_is_valid(db):
    assert {
        "dict_col": {"first_key": "Value1", "second_key": 3},
        "key": "my_key",
    } == TestDictController.post(
        {"key": "my_key", "dict_col": {"first_key": EnumTest.Value1, "second_key": 3}}
    )
    assert [
        {"dict_col": {"first_key": "Value1", "second_key": 3}, "key": "my_key"}
    ] == TestDictController.get({"dict_col.first_key": EnumTest.Value1})


def test_get_with_dot_notation_multi_level_is_valid(db):
    assert {
        "dict_field": {
            "first_key": {"inner_key1": "Value1", "inner_key2": 3},
            "second_key": 3,
        },
        "key": "my_key",
    } == TestDictInDictController.post(
        {
            "key": "my_key",
            "dict_field": {
                "first_key": {"inner_key1": EnumTest.Value1, "inner_key2": 3},
                "second_key": 3,
            },
        }
    )
    assert {
        "dict_field": {
            "first_key": {"inner_key1": "Value2", "inner_key2": 3},
            "second_key": 3,
        },
        "key": "my_key2",
    } == TestDictInDictController.post(
        {
            "key": "my_key2",
            "dict_field": {
                "first_key": {"inner_key1": EnumTest.Value2, "inner_key2": 3},
                "second_key": 3,
            },
        }
    )
    assert [
        {
            "dict_field": {
                "first_key": {"inner_key1": "Value1", "inner_key2": 3},
                "second_key": 3,
            },
            "key": "my_key",
        }
    ] == TestDictInDictController.get(
        {"dict_field.first_key.inner_key1": EnumTest.Value1}
    )


def test_get_with_dot_notation_as_list_is_valid(db):
    TestDictController.post(
        {"key": "my_key", "dict_col": {"first_key": EnumTest.Value1, "second_key": 3}}
    )
    assert [
        {"dict_col": {"first_key": "Value1", "second_key": 3}, "key": "my_key"}
    ] == TestDictController.get({"dict_col.first_key": [EnumTest.Value1]})


def test_get_with_multiple_results_dot_notation_as_list_is_valid(db):
    TestDictController.post_many(
        [
            {
                "key": "my_key",
                "dict_col": {"first_key": EnumTest.Value1, "second_key": 3},
            },
            {
                "key": "my_key2",
                "dict_col": {"first_key": EnumTest.Value2, "second_key": 4},
            },
        ]
    )
    assert [
        {"dict_col": {"first_key": "Value1", "second_key": 3}, "key": "my_key"},
        {"dict_col": {"first_key": "Value2", "second_key": 4}, "key": "my_key2"},
    ] == TestDictController.get(
        {"dict_col.first_key": [EnumTest.Value1, EnumTest.Value2]}
    )


def test_update_with_dot_notation_is_valid(db):
    assert {
        "dict_col": {"first_key": "Value1", "second_key": 3},
        "key": "my_key",
    } == TestDictController.post(
        {"key": "my_key", "dict_col": {"first_key": "Value1", "second_key": 3}}
    )
    assert (
        {"dict_col": {"first_key": "Value1", "second_key": 3}, "key": "my_key"},
        {"dict_col": {"first_key": "Value1", "second_key": 4}, "key": "my_key"},
    ) == TestDictController.put({"key": "my_key", "dict_col.second_key": 4})


def test_update_with_dot_notation_invalid_value_is_invalid(db):
    assert {
        "dict_col": {"first_key": "Value1", "second_key": 3},
        "key": "my_key",
    } == TestDictController.post(
        {"key": "my_key", "dict_col": {"first_key": "Value1", "second_key": 3}}
    )
    with pytest.raises(Exception) as exception_info:
        TestDictController.put(
            {"key": "my_key", "dict_col.second_key": "invalid integer"}
        )
    assert {"dict_col.second_key": ["Not a valid int."]} == exception_info.value.errors
    assert {
        "key": "my_key",
        "dict_col.second_key": "invalid integer",
    } == exception_info.value.received_data


def test_delete_with_dot_notation_invalid_value_is_invalid(db):
    assert {
        "dict_col": {"first_key": "Value1", "second_key": 3},
        "key": "my_key",
    } == TestDictController.post(
        {"key": "my_key", "dict_col": {"first_key": "Value1", "second_key": 3}}
    )
    with pytest.raises(Exception) as exception_info:
        TestDictController.delete({"dict_col.second_key": "invalid integer"})
    assert {"dict_col.second_key": ["Not a valid int."]} == exception_info.value.errors
    assert {
        "dict_col.second_key": "invalid integer"
    } == exception_info.value.received_data


def test_delete_with_dot_notation_valid_value_is_valid(db):
    assert {
        "dict_col": {"first_key": "Value1", "second_key": 3},
        "key": "my_key",
    } == TestDictController.post(
        {"key": "my_key", "dict_col": {"first_key": "Value1", "second_key": 3}}
    )
    assert 1 == TestDictController.delete({"dict_col.second_key": 3})


def test_delete_with_dot_notation_enum_value_is_valid(db):
    assert {
        "dict_col": {"first_key": "Value1", "second_key": 3},
        "key": "my_key",
    } == TestDictController.post(
        {"key": "my_key", "dict_col": {"first_key": "Value1", "second_key": 3}}
    )
    assert 1 == TestDictController.delete({"dict_col.first_key": EnumTest.Value1})


def test_post_with_dot_notation_invalid_value_is_invalid(db):
    with pytest.raises(Exception) as exception_info:
        TestDictController.post(
            {
                "key": "my_key",
                "dict_col.first_key": "Value1",
                "dict_col.second_key": "invalid integer",
            }
        )
    assert {"dict_col.second_key": ["Not a valid int."]} == exception_info.value.errors
    assert {
        "key": "my_key",
        "dict_col.first_key": "Value1",
        "dict_col.second_key": "invalid integer",
    } == exception_info.value.received_data


def test_post_with_dot_notation_valid_value_is_valid(db):
    assert {
        "key": "my_key",
        "dict_col": {"first_key": "Value2", "second_key": 1},
    } == TestDictController.post(
        {"key": "my_key", "dict_col.first_key": "Value2", "dict_col.second_key": 1}
    )


def test_get_with_unmatching_dot_notation_is_empty(db):
    assert {
        "dict_col": {"first_key": "Value1", "second_key": 3},
        "key": "my_key",
    } == TestDictController.post(
        {"key": "my_key", "dict_col": {"first_key": "Value1", "second_key": 3}}
    )
    assert [] == TestDictController.get({"dict_col.first_key": "Value2"})


def test_get_with_unknown_dot_notation_returns_everything(db):
    assert {
        "dict_col": {"first_key": "Value1", "second_key": 3},
        "key": "my_key",
    } == TestDictController.post(
        {"key": "my_key", "dict_col": {"first_key": "Value1", "second_key": 3}}
    )
    assert [
        {"dict_col": {"first_key": "Value1", "second_key": 3}, "key": "my_key"}
    ] == TestDictController.get({"dict_col.unknown": "Value1"})


def test_delete_with_dot_notation_is_valid(db):
    assert {
        "dict_col": {"first_key": "Value1", "second_key": 3},
        "key": "my_key",
    } == TestDictController.post(
        {"key": "my_key", "dict_col": {"first_key": "Value1", "second_key": 3}}
    )
    assert 1 == TestDictController.delete({"dict_col.first_key": "Value1"})
    assert [] == TestDictController.get({})


def test_delete_with_unmatching_dot_notation_is_empty(db):
    assert {
        "dict_col": {"first_key": "Value1", "second_key": 3},
        "key": "my_key",
    } == TestDictController.post(
        {"key": "my_key", "dict_col": {"first_key": "Value1", "second_key": 3}}
    )
    assert 0 == TestDictController.delete({"dict_col.first_key": "Value2"})
    assert [
        {"dict_col": {"first_key": "Value1", "second_key": 3}, "key": "my_key"}
    ] == TestDictController.get({})


def test_delete_with_unknown_dot_notation_deletes_everything(db):
    assert {
        "dict_col": {"first_key": "Value1", "second_key": 3},
        "key": "my_key",
    } == TestDictController.post(
        {"key": "my_key", "dict_col": {"first_key": "Value1", "second_key": 3}}
    )
    assert 1 == TestDictController.delete({"dict_col.unknown": "Value2"})
    assert [] == TestDictController.get({})


def test_put_without_primary_key_is_invalid(db):
    TestDictController.post(
        {"key": "my_key", "dict_col": {"first_key": "Value1", "second_key": 3}}
    )
    with pytest.raises(Exception) as exception_info:
        TestDictController.put({"dict_col": {"first_key": "Value2", "second_key": 4}})
    assert {"key": ["Missing data for required field."]} == exception_info.value.errors
    assert {
        "dict_col": {"first_key": "Value2", "second_key": 4}
    } == exception_info.value.received_data


def test_post_dict_with_dot_notation_is_valid(db):
    assert {
        "dict_col": {"first_key": "Value1", "second_key": 3},
        "key": "my_key",
    } == TestDictController.post(
        {"key": "my_key", "dict_col.first_key": "Value1", "dict_col.second_key": 3}
    )


def test_put_dict_with_dot_notation_is_valid(db):
    assert {
        "dict_col": {"first_key": "Value1", "second_key": 3},
        "key": "my_key",
    } == TestDictController.post(
        {"key": "my_key", "dict_col": {"first_key": "Value1", "second_key": 3}}
    )
    assert (
        {"dict_col": {"first_key": "Value1", "second_key": 3}, "key": "my_key"},
        {"dict_col": {"first_key": "Value2", "second_key": 3}, "key": "my_key"},
    ) == TestDictController.put(
        {"key": "my_key", "dict_col.first_key": EnumTest.Value2}
    )


def test_post_dict_is_invalid(db):
    with pytest.raises(Exception) as exception_info:
        TestDictController.post({"key": "my_key", "dict_col": {"first_key": "Value1"}})
    assert {
        "dict_col.second_key": ["Missing data for required field."]
    } == exception_info.value.errors
    assert {
        "key": "my_key",
        "dict_col": {"first_key": "Value1"},
    } == exception_info.value.received_data


def test_post_many_with_optional_is_valid(db):
    assert [
        {"mandatory": 1, "key": "my_key", "optional": "my_value"},
        {"mandatory": 2, "key": "my_key2", "optional": "my_value2"},
    ] == TestController.post_many(
        [
            {"key": "my_key", "mandatory": 1, "optional": "my_value"},
            {"key": "my_key2", "mandatory": 2, "optional": "my_value2"},
        ]
    )


def test_post_with_unknown_field_is_valid(db):
    assert {
        "mandatory": 1,
        "key": "my_key",
        "optional": "my_value",
    } == TestController.post(
        {
            "key": "my_key",
            "mandatory": 1,
            "optional": "my_value",
            # This field do not exists in schema
            "unknown": "my_value",
        }
    )


def test_post_with_unknown_field_is_invalid(db):
    with pytest.raises(Exception) as exception_info:
        TestStrictController.post(
            {
                "key": "my_key",
                "mandatory": 1,
                "optional": "my_value",
                # This field do not exists in schema
                "unknown": "my_value",
            }
        )
    assert {"unknown": ["Unknown field"]} == exception_info.value.errors
    assert {
        "key": "my_key",
        "mandatory": 1,
        "optional": "my_value",
        "unknown": "my_value",
    } == exception_info.value.received_data


def test_post_many_with_unknown_field_is_valid(db):
    assert [
        {"mandatory": 1, "key": "my_key", "optional": "my_value"},
        {"mandatory": 2, "key": "my_key2", "optional": "my_value2"},
    ] == TestController.post_many(
        [
            {
                "key": "my_key",
                "mandatory": 1,
                "optional": "my_value",
                # This field do not exists in schema
                "unknown": "my_value",
            },
            {
                "key": "my_key2",
                "mandatory": 2,
                "optional": "my_value2",
                # This field do not exists in schema
                "unknown": "my_value2",
            },
        ]
    )


def test_post_with_specified_incremented_field_is_ignored_and_valid(db):
    assert {
        "optional_with_default": "Test value",
        "key": 1,
        "enum_field": "Value1",
    } == TestAutoIncrementController.post({"key": "my_key", "enum_field": "Value1"})


def test_post_with_enum_is_valid(db):
    assert {
        "optional_with_default": "Test value",
        "key": 1,
        "enum_field": "Value1",
    } == TestAutoIncrementController.post(
        {"key": "my_key", "enum_field": EnumTest.Value1}
    )


def test_post_with_invalid_enum_choice_is_invalid(db):
    with pytest.raises(Exception) as exception_info:
        TestAutoIncrementController.post(
            {"key": "my_key", "enum_field": "InvalidValue"}
        )
    assert {
        "enum_field": ["Value \"InvalidValue\" is not within ['Value1', 'Value2']."]
    } == exception_info.value.errors
    assert {"enum_field": "InvalidValue"} == exception_info.value.received_data


def test_post_many_with_specified_incremented_field_is_ignored_and_valid(db):
    assert [
        {"optional_with_default": "Test value", "enum_field": "Value1", "key": 1},
        {"optional_with_default": "Test value", "enum_field": "Value2", "key": 2},
    ] == TestAutoIncrementController.post_many(
        [
            {"key": "my_key", "enum_field": "Value1"},
            {"key": "my_key", "enum_field": "Value2"},
        ]
    )


def test_get_without_filter_is_retrieving_the_only_item(db):
    TestController.post({"key": "my_key1", "mandatory": 1, "optional": "my_value1"})
    assert [
        {"mandatory": 1, "optional": "my_value1", "key": "my_key1"}
    ] == TestController.get({})


def test_get_from_another_thread_than_post(db):
    def save_get_result():
        assert [
            {"mandatory": 1, "optional": "my_value1", "key": "my_key1"}
        ] == TestController.get({})

    TestController.post({"key": "my_key1", "mandatory": 1, "optional": "my_value1"})

    get_thread = Thread(name="GetInOtherThread", target=save_get_result)
    get_thread.start()
    get_thread.join()


def test_get_without_filter_is_retrieving_everything_with_multiple_posts(db):
    TestController.post({"key": "my_key1", "mandatory": 1, "optional": "my_value1"})
    TestController.post({"key": "my_key2", "mandatory": 2, "optional": "my_value2"})
    assert [
        {"key": "my_key1", "mandatory": 1, "optional": "my_value1"},
        {"key": "my_key2", "mandatory": 2, "optional": "my_value2"},
    ] == TestController.get({})


def test_get_without_filter_is_retrieving_everything(db):
    TestController.post_many(
        [
            {"key": "my_key1", "mandatory": 1, "optional": "my_value1"},
            {"key": "my_key2", "mandatory": 2, "optional": "my_value2"},
        ]
    )
    assert [
        {"key": "my_key1", "mandatory": 1, "optional": "my_value1"},
        {"key": "my_key2", "mandatory": 2, "optional": "my_value2"},
    ] == TestController.get({})


def test_get_with_filter_is_retrieving_subset_with_multiple_posts(db):
    TestController.post({"key": "my_key1", "mandatory": 1, "optional": "my_value1"})
    TestController.post({"key": "my_key2", "mandatory": 2, "optional": "my_value2"})
    assert [
        {"key": "my_key1", "mandatory": 1, "optional": "my_value1"}
    ] == TestController.get({"optional": "my_value1"})


def test_get_with_filter_is_retrieving_subset(db):
    TestController.post_many(
        [
            {"key": "my_key1", "mandatory": 1, "optional": "my_value1"},
            {"key": "my_key2", "mandatory": 2, "optional": "my_value2"},
        ]
    )
    assert [
        {"key": "my_key1", "mandatory": 1, "optional": "my_value1"}
    ] == TestController.get({"optional": "my_value1"})


def test_put_is_updating(db):
    TestController.post({"key": "my_key1", "mandatory": 1, "optional": "my_value1"})
    assert (
        {"key": "my_key1", "mandatory": 1, "optional": "my_value1"},
        {"key": "my_key1", "mandatory": 1, "optional": "my_value"},
    ) == TestController.put({"key": "my_key1", "optional": "my_value"})
    assert [
        {"key": "my_key1", "mandatory": 1, "optional": "my_value"}
    ] == TestController.get({"mandatory": 1})


def test_put_is_updating_date(db):
    TestDateController.post(
        {
            "key": "my_key1",
            "date_str": "2017-05-15",
            "datetime_str": "2016-09-23T23:59:59",
        }
    )
    assert (
        {
            "date_str": "2017-05-15",
            "datetime_str": "2016-09-23T23:59:59",
            "key": "my_key1",
        },
        {
            "date_str": "2018-06-01",
            "datetime_str": "1989-12-31T01:00:00",
            "key": "my_key1",
        },
    ) == TestDateController.put(
        {
            "key": "my_key1",
            "date_str": "2018-06-01",
            "datetime_str": "1989-12-31T01:00:00",
        }
    )
    assert [
        {
            "date_str": "2018-06-01",
            "datetime_str": "1989-12-31T01:00:00",
            "key": "my_key1",
        }
    ] == TestDateController.get({"date_str": "2018-06-01"})


def test_get_date_is_handled_for_valid_date(db):
    TestDateController.post(
        {
            "key": "my_key1",
            "date_str": "2017-05-15",
            "datetime_str": "2016-09-23T23:59:59",
        }
    )
    d = datetime.datetime.strptime("2017-05-15", "%Y-%m-%d").date()
    assert [
        {
            "date_str": "2017-05-15",
            "datetime_str": "2016-09-23T23:59:59",
            "key": "my_key1",
        }
    ] == TestDateController.get({"date_str": d})


def test_post_invalid_date_is_invalid(db):
    with pytest.raises(Exception) as exception_info:
        TestDateController.post(
            {
                "key": "my_key1",
                "date_str": "this is not a date",
                "datetime_str": "2016-09-23T23:59:59",
            }
        )
    assert {"date_str": ["Not a valid date."]} == exception_info.value.errors
    assert {
        "key": "my_key1",
        "date_str": "this is not a date",
        "datetime_str": "2016-09-23T23:59:59",
    } == exception_info.value.received_data


def test_get_invalid_date_is_invalid(db):
    with pytest.raises(Exception) as exception_info:
        TestDateController.get({"date_str": "this is not a date"})
    assert {"date_str": ["Not a valid date."]} == exception_info.value.errors
    assert {"date_str": "this is not a date"} == exception_info.value.received_data


def test_delete_invalid_date_is_invalid(db):
    with pytest.raises(Exception) as exception_info:
        TestDateController.delete({"date_str": "this is not a date"})
    assert {"date_str": ["Not a valid date."]} == exception_info.value.errors
    assert {"date_str": "this is not a date"} == exception_info.value.received_data


def test_get_with_unknown_fields_is_valid(db):
    TestDateController.post(
        {
            "key": "my_key1",
            "date_str": "2018-12-30",
            "datetime_str": "2016-09-23T23:59:59",
        }
    )
    assert [
        {
            "key": "my_key1",
            "date_str": "2018-12-30",
            "datetime_str": "2016-09-23T23:59:59",
        }
    ] == TestDateController.get({"date_str": "2018-12-30", "unknown_field": "value"})


def test_put_with_unknown_fields_is_valid(db):
    TestDateController.post(
        {
            "key": "my_key1",
            "date_str": "2018-12-30",
            "datetime_str": "2016-09-23T23:59:59",
        }
    )
    assert (
        {
            "key": "my_key1",
            "date_str": "2018-12-30",
            "datetime_str": "2016-09-23T23:59:59",
        },
        {
            "key": "my_key1",
            "date_str": "2018-12-31",
            "datetime_str": "2016-09-23T23:59:59",
        },
    ) == TestDateController.put(
        {"key": "my_key1", "date_str": "2018-12-31", "unknown_field": "value"}
    )
    assert [
        {
            "key": "my_key1",
            "date_str": "2018-12-31",
            "datetime_str": "2016-09-23T23:59:59",
        }
    ] == TestDateController.get({"date_str": "2018-12-31"})
    assert [] == TestDateController.get({"date_str": "2018-12-30"})


def test_put_unexisting_is_invalid(db):
    TestDateController.post(
        {
            "key": "my_key1",
            "date_str": "2018-12-30",
            "datetime_str": "2016-09-23T23:59:59",
        }
    )
    with pytest.raises(Exception) as exception_info:
        TestDateController.put({"key": "my_key2"})
    assert {"key": "my_key2"} == exception_info.value.requested_data


def test_post_invalid_datetime_is_invalid(db):
    with pytest.raises(Exception) as exception_info:
        TestDateController.post(
            {
                "key": "my_key1",
                "date_str": "2016-09-23",
                "datetime_str": "This is not a valid datetime",
            }
        )
    assert {"datetime_str": ["Not a valid datetime."]} == exception_info.value.errors
    assert {
        "key": "my_key1",
        "date_str": "2016-09-23",
        "datetime_str": "This is not a valid datetime",
    } == exception_info.value.received_data


def test_post_datetime_for_a_date_is_valid(db):
    assert {
        "key": "my_key1",
        "date_str": "2017-05-01",
        "datetime_str": "2017-05-30T01:05:45",
    } == TestDateController.post(
        {
            "key": "my_key1",
            "date_str": datetime.datetime.strptime(
                "2017-05-01T01:05:45", "%Y-%m-%dT%H:%M:%S"
            ),
            "datetime_str": "2017-05-30T01:05:45",
        }
    )


def test_get_date_is_handled_for_unused_date(db):
    TestDateController.post(
        {
            "key": "my_key1",
            "date_str": "2017-05-15",
            "datetime_str": "2016-09-23T23:59:59",
        }
    )
    d = datetime.datetime.strptime("2016-09-23", "%Y-%m-%d").date()
    assert [] == TestDateController.get({"date_str": d})


def test_get_date_is_handled_for_valid_datetime(db):
    TestDateController.post(
        {
            "key": "my_key1",
            "date_str": "2017-05-15",
            "datetime_str": "2016-09-23T23:59:59",
        }
    )
    dt = datetime.datetime.strptime("2016-09-23T23:59:59", "%Y-%m-%dT%H:%M:%S")
    assert [
        {
            "date_str": "2017-05-15",
            "datetime_str": "2016-09-23T23:59:59",
            "key": "my_key1",
        }
    ] == TestDateController.get({"datetime_str": dt})


def test_get_date_is_handled_for_unused_datetime(db):
    TestDateController.post(
        {
            "key": "my_key1",
            "date_str": "2017-05-15",
            "datetime_str": "2016-09-23T23:59:59",
        }
    )
    dt = datetime.datetime.strptime("2016-09-24T23:59:59", "%Y-%m-%dT%H:%M:%S")
    assert [] == TestDateController.get({"datetime_str": dt})


def test_put_is_updating_and_previous_value_cannot_be_used_to_filter(db):
    TestController.post({"key": "my_key1", "mandatory": 1, "optional": "my_value1"})
    TestController.put({"key": "my_key1", "optional": "my_value"})
    assert [] == TestController.get({"optional": "my_value1"})


def test_delete_with_filter_is_removing_the_proper_row(db):
    TestController.post({"key": "my_key1", "mandatory": 1, "optional": "my_value1"})
    TestController.post({"key": "my_key2", "mandatory": 2, "optional": "my_value2"})
    assert 1 == TestController.delete({"key": "my_key1"})
    assert [
        {"key": "my_key2", "mandatory": 2, "optional": "my_value2"}
    ] == TestController.get({})


def test_delete_without_filter_is_removing_everything(db):
    TestController.post({"key": "my_key1", "mandatory": 1, "optional": "my_value1"})
    TestController.post({"key": "my_key2", "mandatory": 2, "optional": "my_value2"})
    assert 2 == TestController.delete({})
    assert [] == TestController.get({})


def test_query_get_parser(db):
    assert {
        "key": str,
        "mandatory": _validate_int,
        "optional": str,
        "limit": inputs.positive,
        "offset": inputs.natural,
    } == parser_types(TestController.query_get_parser)


def test_query_get_parser_with_list_of_dict(db):
    assert {
        "bool_field": inputs.boolean,
        "key": str,
        "list_field": json.loads,
        "limit": inputs.positive,
        "offset": inputs.natural,
    } == parser_types(TestListController.query_get_parser)
    assert {
        "bool_field": "append",
        "key": "append",
        "list_field": "append",
        "limit": "store",
        "offset": "store",
    } == parser_actions(TestListController.query_get_parser)


def test_query_get_parser_with_dict(db):
    assert {
        "dict_col.first_key": str,
        "dict_col.second_key": _validate_int,
        "key": str,
        "limit": inputs.positive,
        "offset": inputs.natural,
    } == parser_types(TestDictController.query_get_parser)
    assert {
        "dict_col.first_key": "append",
        "dict_col.second_key": "append",
        "key": "append",
        "limit": "store",
        "offset": "store",
    } == parser_actions(TestDictController.query_get_parser)


def test_query_delete_parser(db):
    assert {"key": str, "mandatory": _validate_int, "optional": str} == parser_types(
        TestController.query_delete_parser
    )


def test_query_delete_parser_with_list_of_dict(db):
    assert {
        "bool_field": inputs.boolean,
        "key": str,
        "list_field": json.loads,
    } == parser_types(TestListController.query_delete_parser)
    assert {
        "bool_field": "append",
        "key": "append",
        "list_field": "append",
    } == parser_actions(TestListController.query_delete_parser)


def test_query_rollback_parser(db):
    assert {
        "dict_field.first_key": str,
        "dict_field.second_key": _validate_int,
        "key": str,
        "revision": inputs.positive,
    } == parser_types(TestVersionedController.query_rollback_parser)
    assert {
        "dict_field.first_key": "append",
        "dict_field.second_key": "append",
        "key": "append",
        "revision": "store",
    } == parser_actions(TestVersionedController.query_rollback_parser)


def test_query_delete_parser_with_dict(db):
    assert {
        "dict_col.first_key": str,
        "dict_col.second_key": _validate_int,
        "key": str,
    } == parser_types(TestDictController.query_delete_parser)
    assert {
        "dict_col.first_key": "append",
        "dict_col.second_key": "append",
        "key": "append",
    } == parser_actions(TestDictController.query_delete_parser)


def test_json_post_model(db):
    assert "TestModel" == TestController.json_post_model.name
    assert {
        "key": "String",
        "mandatory": "Integer",
        "optional": "String",
    } == TestController.json_post_model.fields_flask_type


def test_json_post_model_with_auto_increment_and_enum(db):
    assert "TestAutoIncrementModel" == TestAutoIncrementController.json_post_model.name
    assert {
        "enum_field": "String",
        "key": "Integer",
        "optional_with_default": "String",
    } == TestAutoIncrementController.json_post_model.fields_flask_type
    assert {
        "enum_field": None,
        "key": None,
        "optional_with_default": "Test value",
    } == TestAutoIncrementController.json_post_model.fields_default


def test_json_put_model(db):
    assert "TestModel" == TestController.json_put_model.name
    assert {
        "key": "String",
        "mandatory": "Integer",
        "optional": "String",
    } == TestController.json_put_model.fields_flask_type


def test_json_put_model_with_auto_increment_and_enum(db):
    assert "TestAutoIncrementModel" == TestAutoIncrementController.json_put_model.name
    assert {
        "enum_field": "String",
        "key": "Integer",
        "optional_with_default": "String",
    } == TestAutoIncrementController.json_put_model.fields_flask_type


def test_get_response_model(db):
    assert "TestModel" == TestController.get_response_model.name
    assert {
        "key": "String",
        "mandatory": "Integer",
        "optional": "String",
    } == TestController.get_response_model.fields_flask_type


def test_get_response_model_with_enum(db):
    assert (
        "TestAutoIncrementModel" == TestAutoIncrementController.get_response_model.name
    )
    assert {
        "enum_field": "String",
        "key": "Integer",
        "optional_with_default": "String",
    } == TestAutoIncrementController.get_response_model.fields_flask_type
    assert {
        "enum_field": "Test Documentation",
        "key": None,
        "optional_with_default": None,
    } == TestAutoIncrementController.get_response_model.fields_description
    assert {
        "enum_field": ["Value1", "Value2"],
        "key": None,
        "optional_with_default": None,
    } == TestAutoIncrementController.get_response_model.fields_enum


def test_get_response_model_with_list_of_dict(db):
    assert "TestListModel" == TestListController.get_response_model.name
    assert {
        "bool_field": "Boolean",
        "key": "String",
        "list_field": (
            "List",
            {
                "list_field_inner": (
                    "Nested",
                    {"first_key": "String", "second_key": "Integer"},
                )
            },
        ),
    } == TestListController.get_response_model.fields_flask_type
    assert {
        "bool_field": None,
        "key": None,
        "list_field": (
            None,
            {"list_field_inner": (None, {"first_key": None, "second_key": None})},
        ),
    } == TestListController.get_response_model.fields_description
    assert {
        "bool_field": None,
        "key": None,
        "list_field": (
            None,
            {
                "list_field_inner": (
                    None,
                    {"first_key": ["Value1", "Value2"], "second_key": None},
                )
            },
        ),
    } == TestListController.get_response_model.fields_enum
    assert {
        "bool_field": True,
        "key": "sample key",
        "list_field": (
            [{"first_key": "Value1", "second_key": 1}],
            {
                "list_field_inner": (
                    {"first_key": "Value1", "second_key": 1},
                    {"first_key": "Value1", "second_key": 1},
                )
            },
        ),
    } == TestListController.get_response_model.fields_example
    assert {
        "bool_field": None,
        "key": None,
        "list_field": (
            None,
            {
                "list_field_inner": (
                    {"first_key": None, "second_key": None},
                    {"first_key": None, "second_key": None},
                )
            },
        ),
    } == TestListController.get_response_model.fields_default
    assert {
        "bool_field": False,
        "key": False,
        "list_field": (
            False,
            {"list_field_inner": (False, {"first_key": False, "second_key": False})},
        ),
    } == TestListController.get_response_model.fields_required
    assert {
        "bool_field": False,
        "key": False,
        "list_field": (
            False,
            {"list_field_inner": (False, {"first_key": False, "second_key": False})},
        ),
    } == TestListController.get_response_model.fields_readonly


def test_get_response_model_with_limits(db):
    assert "TestLimitsModel" == TestLimitsController.get_response_model.name
    assert {
        "dict_field": "Raw",
        "int_field": "Integer",
        "float_field": "Float",
        "key": "String",
        "list_field": ("List", {"list_field_inner": "String"}),
    } == TestLimitsController.get_response_model.fields_flask_type
    assert {
        "dict_field": None,
        "int_field": None,
        "float_field": None,
        "key": None,
        "list_field": (None, {"list_field_inner": None}),
    } == TestLimitsController.get_response_model.fields_description
    assert {
        "dict_field": None,
        "int_field": None,
        "float_field": None,
        "key": None,
        "list_field": (None, {"list_field_inner": None}),
    } == TestLimitsController.get_response_model.fields_enum
    assert {
        "dict_field": {"my": 1, "test": 2},
        "int_field": 100,
        "float_field": 1.4,
        "key": "XXX",
        "list_field": (["my", "test"], {"list_field_inner": None}),
    } == TestLimitsController.get_response_model.fields_example
    assert {
        "dict_field": None,
        "int_field": None,
        "float_field": None,
        "key": None,
        "list_field": (None, {"list_field_inner": None}),
    } == TestLimitsController.get_response_model.fields_default
    assert {
        "dict_field": False,
        "int_field": False,
        "float_field": False,
        "key": False,
        "list_field": (False, {"list_field_inner": None}),
    } == TestLimitsController.get_response_model.fields_required
    assert {
        "dict_field": False,
        "int_field": False,
        "float_field": False,
        "key": False,
        "list_field": (False, {"list_field_inner": None}),
    } == TestLimitsController.get_response_model.fields_readonly


def test_get_response_model_with_date(db):
    assert "TestDateModel" == TestDateController.get_response_model.name
    assert {
        "date_str": "Date",
        "datetime_str": "DateTime",
        "key": "String",
    } == TestDateController.get_response_model.fields_flask_type
    assert {
        "date_str": None,
        "datetime_str": None,
        "key": None,
    } == TestDateController.get_response_model.fields_description
    assert {
        "date_str": None,
        "datetime_str": None,
        "key": None,
    } == TestDateController.get_response_model.fields_enum
    assert {
        "date_str": "2017-09-24",
        "datetime_str": "2017-09-24T15:36:09",
        "key": "sample key",
    } == TestDateController.get_response_model.fields_example
    assert {
        "date_str": None,
        "datetime_str": None,
        "key": None,
    } == TestDateController.get_response_model.fields_default
    assert {
        "date_str": False,
        "datetime_str": False,
        "key": False,
    } == TestDateController.get_response_model.fields_required
    assert {
        "date_str": False,
        "datetime_str": False,
        "key": False,
    } == TestDateController.get_response_model.fields_readonly


def test_get_response_model_with_float_and_unvalidated_list_and_dict(db):
    assert (
        "TestUnvalidatedListAndDictModel"
        == TestUnvalidatedListAndDictController.get_response_model.name
    )
    assert {
        "dict_field": "Raw",
        "float_key": "Float",
        "float_with_default": "Float",
        "list_field": ("List", {"list_field_inner": "String"}),
    } == TestUnvalidatedListAndDictController.get_response_model.fields_flask_type
    assert {
        "dict_field": None,
        "float_key": None,
        "float_with_default": None,
        "list_field": (None, {"list_field_inner": None}),
    } == TestUnvalidatedListAndDictController.get_response_model.fields_description
    assert {
        "dict_field": None,
        "float_key": None,
        "float_with_default": None,
        "list_field": (None, {"list_field_inner": None}),
    } == TestUnvalidatedListAndDictController.get_response_model.fields_enum
    assert {
        "dict_field": {
            "1st dict_field key": "1st dict_field sample",
            "2nd dict_field key": "2nd dict_field sample",
        },
        "float_key": 1.4,
        "float_with_default": 34,
        "list_field": (
            ["1st list_field sample", "2nd list_field sample"],
            {"list_field_inner": None},
        ),
    } == TestUnvalidatedListAndDictController.get_response_model.fields_example
    assert {
        "dict_field": None,
        "float_key": None,
        "float_with_default": 34,
        "list_field": (None, {"list_field_inner": None}),
    } == TestUnvalidatedListAndDictController.get_response_model.fields_default
    assert {
        "dict_field": True,
        "float_key": False,
        "float_with_default": False,
        "list_field": (True, {"list_field_inner": None}),
    } == TestUnvalidatedListAndDictController.get_response_model.fields_required
    assert {
        "dict_field": False,
        "float_key": False,
        "float_with_default": False,
        "list_field": (False, {"list_field_inner": None}),
    } == TestUnvalidatedListAndDictController.get_response_model.fields_readonly


def test_post_float_as_int(db):
    assert {
        "dict_field": {"any_key": 5},
        "float_key": 1,
        "float_with_default": 34,
        "list_field": [22, "33", 44.55, True],
    } == TestUnvalidatedListAndDictController.post(
        {
            "dict_field": {"any_key": 5},
            "float_key": 1,
            "list_field": [22, "33", 44.55, True],
        }
    )


def test_get_float_as_int(db):
    TestUnvalidatedListAndDictController.post(
        {
            "dict_field": {"any_key": 5},
            "float_key": 1,
            "list_field": [22, "33", 44.55, True],
        }
    )
    assert {
        "dict_field": {"any_key": 5},
        "float_key": 1,
        "float_with_default": 34,
        "list_field": [22, "33", 44.55, True],
    } == TestUnvalidatedListAndDictController.get_one({"float_key": 1})


def test_put_float_as_int(db):
    TestUnvalidatedListAndDictController.post(
        {
            "dict_field": {"any_key": 5},
            "float_key": 1,
            "list_field": [22, "33", 44.55, True],
        }
    )
    assert (
        {
            "dict_field": {"any_key": 5},
            "float_key": 1,
            "float_with_default": 34,
            "list_field": [22, "33", 44.55, True],
        },
        {
            "dict_field": {"any_key": 6},
            "float_key": 1,
            "float_with_default": 35,
            "list_field": [22, "33", 44.55, True],
        },
    ) == TestUnvalidatedListAndDictController.put(
        {"dict_field.any_key": 6, "float_key": 1, "float_with_default": 35}
    )


def test_get_with_limit_2_is_retrieving_subset_of_2_first_elements(db):
    TestController.post({"key": "my_key1", "mandatory": 1, "optional": "my_value1"})
    TestController.post({"key": "my_key2", "mandatory": 2, "optional": "my_value2"})
    TestController.post({"key": "my_key3", "mandatory": 3, "optional": "my_value3"})
    assert [
        {"key": "my_key1", "mandatory": 1, "optional": "my_value1"},
        {"key": "my_key2", "mandatory": 2, "optional": "my_value2"},
    ] == TestController.get({"limit": 2})


def test_get_with_offset_1_is_retrieving_subset_of_n_minus_1_first_elements(db):
    TestController.post({"key": "my_key1", "mandatory": 1, "optional": "my_value1"})
    TestController.post({"key": "my_key2", "mandatory": 2, "optional": "my_value2"})
    TestController.post({"key": "my_key3", "mandatory": 3, "optional": "my_value3"})
    assert [
        {"key": "my_key2", "mandatory": 2, "optional": "my_value2"},
        {"key": "my_key3", "mandatory": 3, "optional": "my_value3"},
    ] == TestController.get({"offset": 1})


def test_get_with_limit_1_and_offset_1_is_retrieving_middle_element(db):
    TestController.post({"key": "my_key1", "mandatory": 1, "optional": "my_value1"})
    TestController.post({"key": "my_key2", "mandatory": 2, "optional": "my_value2"})
    TestController.post({"key": "my_key3", "mandatory": 3, "optional": "my_value3"})
    assert [
        {"key": "my_key2", "mandatory": 2, "optional": "my_value2"}
    ] == TestController.get({"offset": 1, "limit": 1})


def test_get_model_description_returns_description(db):
    assert {
        "key": "key",
        "mandatory": "mandatory",
        "optional": "optional",
        "collection": "sample_table_name",
    } == TestController.get_model_description()


def test_get_model_description_response_model(db):
    assert (
        "TestModelDescription"
        == TestController.get_model_description_response_model.name
    )
    assert {
        "collection": "String",
        "key": "String",
        "mandatory": "String",
        "optional": "String",
    } == TestController.get_model_description_response_model.fields_flask_type


<<<<<<< HEAD
def test_get_is_valid_with_int_and_less_than_sign_as_tuple_in_int_column(db):
    TestSupportForComparisonSignsController.post_many(
        [{"int_value": 122}, {"int_value": 123}, {"int_value": 124}]
    )
    assert [
        {
            "int_value": 122,
            "float_value": None,
            "date_value": None,
            "datetime_value": None,
        },
        {
            "int_value": 123,
            "float_value": None,
            "date_value": None,
            "datetime_value": None,
        },
    ] == TestSupportForComparisonSignsController.get(
        {"int_value": (ComparisonSigns.Lower, 124)}
    )


def test_get_is_valid_with_float_and_less_than_sign_as_tuple_in_float_column(db):
    TestSupportForComparisonSignsController.post_many(
        [{"float_value": 0.9}, {"float_value": 1.0}, {"float_value": 1.1}]
    )
    assert [
        {
            "int_value": None,
            "float_value": 0.9,
            "date_value": None,
            "datetime_value": None,
        },
        {
            "int_value": None,
            "float_value": 1.0,
            "date_value": None,
            "datetime_value": None,
        },
    ] == TestSupportForComparisonSignsController.get(
        {"float_value": (ComparisonSigns.Lower, 1.1)}
    )


def test_get_is_valid_with_date_and_less_than_sign_as_tuple_in_date_column(db):
    TestSupportForComparisonSignsController.post_many(
        [
            {"date_value": "2019-01-01"},
            {"date_value": "2019-01-02"},
            {"date_value": "2019-01-03"},
        ]
    )
    assert [
        {
            "int_value": None,
            "float_value": None,
            "date_value": "2019-01-01",
            "datetime_value": None,
        },
        {
            "int_value": None,
            "float_value": None,
            "date_value": "2019-01-02",
            "datetime_value": None,
        },
    ] == TestSupportForComparisonSignsController.get(
        {"date_value": (ComparisonSigns.Lower, datetime.date(2019, 1, 3))}
    )


def test_get_is_valid_with_datetime_and_less_than_sign_as_tuple_in_datetime_column(db):
    TestSupportForComparisonSignsController.post_many(
        [
            {"datetime_value": "2019-01-01T23:59:59"},
            {"datetime_value": "2019-01-02T23:59:59"},
            {"datetime_value": "2019-01-03T23:59:59"},
        ]
    )
    assert [
        {
            "int_value": None,
            "float_value": None,
            "date_value": None,
            "datetime_value": "2019-01-01T23:59:59",
        },
        {
            "int_value": None,
            "float_value": None,
            "date_value": None,
            "datetime_value": "2019-01-02T23:59:59",
        },
    ] == TestSupportForComparisonSignsController.get(
        {
            "datetime_value": (
                ComparisonSigns.Lower,
                datetime.datetime(2019, 1, 3, 23, 59, 59),
            )
        }
    )


def test_get_is_valid_with_int_and_greater_than_sign_as_tuple_in_int_column(db):
    TestSupportForComparisonSignsController.post_many(
        [{"int_value": 122}, {"int_value": 123}, {"int_value": 124}]
    )
    assert [
        {
            "int_value": 123,
            "float_value": None,
            "date_value": None,
            "datetime_value": None,
        },
        {
            "int_value": 124,
            "float_value": None,
            "date_value": None,
            "datetime_value": None,
        },
    ] == TestSupportForComparisonSignsController.get(
        {"int_value": (ComparisonSigns.Greater, 122)}
    )


def test_get_is_valid_with_float_and_greater_than_sign_as_tuple_in_float_column(db):
    TestSupportForComparisonSignsController.post_many(
        [{"float_value": 0.9}, {"float_value": 1.0}, {"float_value": 1.1}]
    )
    assert [
        {
            "int_value": None,
            "float_value": 1.0,
            "date_value": None,
            "datetime_value": None,
        },
        {
            "int_value": None,
            "float_value": 1.1,
            "date_value": None,
            "datetime_value": None,
        },
    ] == TestSupportForComparisonSignsController.get(
        {"float_value": (ComparisonSigns.Greater, 0.9)}
    )


def test_get_is_valid_with_date_and_greater_than_sign_as_tuple_in_date_column(db):
    TestSupportForComparisonSignsController.post_many(
        [
            {"date_value": "2019-01-01"},
            {"date_value": "2019-01-02"},
            {"date_value": "2019-01-03"},
        ]
    )
    assert [
        {
            "int_value": None,
            "float_value": None,
            "date_value": "2019-01-02",
            "datetime_value": None,
        },
        {
            "int_value": None,
            "float_value": None,
            "date_value": "2019-01-03",
            "datetime_value": None,
        },
    ] == TestSupportForComparisonSignsController.get(
        {"date_value": (ComparisonSigns.Greater, datetime.date(2019, 1, 1))}
    )


def test_get_is_valid_with_datetime_and_greater_than_sign_as_tuple_in_datetime_column(
    db,
):
    TestSupportForComparisonSignsController.post_many(
        [
            {"datetime_value": "2019-01-01T23:59:59"},
            {"datetime_value": "2019-01-02T23:59:59"},
            {"datetime_value": "2019-01-03T23:59:59"},
        ]
    )
    assert [
        {
            "int_value": None,
            "float_value": None,
            "date_value": None,
            "datetime_value": "2019-01-02T23:59:59",
        },
        {
            "int_value": None,
            "float_value": None,
            "date_value": None,
            "datetime_value": "2019-01-03T23:59:59",
        },
    ] == TestSupportForComparisonSignsController.get(
        {
            "datetime_value": (
                ComparisonSigns.Greater,
                datetime.datetime(2019, 1, 1, 23, 59, 59),
            )
        }
    )


def test_get_is_valid_with_int_and_less_than_or_equal_sign_as_tuple_in_int_column(db):
    TestSupportForComparisonSignsController.post_many(
        [{"int_value": 122}, {"int_value": 123}, {"int_value": 124}]
    )
    assert [
        {
            "int_value": 122,
            "float_value": None,
            "date_value": None,
            "datetime_value": None,
        },
        {
            "int_value": 123,
            "float_value": None,
            "date_value": None,
            "datetime_value": None,
        },
        {
            "int_value": 124,
            "float_value": None,
            "date_value": None,
            "datetime_value": None,
        },
    ] == TestSupportForComparisonSignsController.get(
        {"int_value": (ComparisonSigns.LowerOrEqual, 124)}
    )


def test_get_is_valid_with_float_and_less_than_or_equal_sign_as_tuple_in_float_column(
    db,
):
    TestSupportForComparisonSignsController.post_many(
        [{"float_value": 0.9}, {"float_value": 1.0}, {"float_value": 1.1}]
    )
    assert [
        {
            "int_value": None,
            "float_value": 0.9,
            "date_value": None,
            "datetime_value": None,
        },
        {
            "int_value": None,
            "float_value": 1.0,
            "date_value": None,
            "datetime_value": None,
        },
        {
            "int_value": None,
            "float_value": 1.1,
            "date_value": None,
            "datetime_value": None,
        },
    ] == TestSupportForComparisonSignsController.get(
        {"float_value": (ComparisonSigns.LowerOrEqual, 1.1)}
    )


def test_get_is_valid_with_date_and_less_than_or_equal_sign_as_tuple_in_date_column(db):
    TestSupportForComparisonSignsController.post_many(
        [
            {"date_value": "2019-01-01"},
            {"date_value": "2019-01-02"},
            {"date_value": "2019-01-03"},
        ]
    )
    assert [
        {
            "int_value": None,
            "float_value": None,
            "date_value": "2019-01-01",
            "datetime_value": None,
        },
        {
            "int_value": None,
            "float_value": None,
            "date_value": "2019-01-02",
            "datetime_value": None,
        },
        {
            "int_value": None,
            "float_value": None,
            "date_value": "2019-01-03",
            "datetime_value": None,
        },
    ] == TestSupportForComparisonSignsController.get(
        {"date_value": (ComparisonSigns.LowerOrEqual, datetime.date(2019, 1, 3))}
    )


def test_get_is_valid_with_datetime_and_less_than_or_equal_sign_as_tuple_in_datetime_column(
    db,
):
    TestSupportForComparisonSignsController.post_many(
        [
            {"datetime_value": "2019-01-01T23:59:59"},
            {"datetime_value": "2019-01-02T23:59:59"},
            {"datetime_value": "2019-01-03T23:59:59"},
        ]
    )
    assert [
        {
            "int_value": None,
            "float_value": None,
            "date_value": None,
            "datetime_value": "2019-01-01T23:59:59",
        },
        {
            "int_value": None,
            "float_value": None,
            "date_value": None,
            "datetime_value": "2019-01-02T23:59:59",
        },
        {
            "int_value": None,
            "float_value": None,
            "date_value": None,
            "datetime_value": "2019-01-03T23:59:59",
        },
    ] == TestSupportForComparisonSignsController.get(
        {
            "datetime_value": (
                ComparisonSigns.LowerOrEqual,
                datetime.datetime(2019, 1, 3, 23, 59, 59),
            )
        }
    )


def test_get_is_valid_with_int_and_greater_than_or_equal_sign_as_tuple_in_int_column(
    db,
):
    TestSupportForComparisonSignsController.post_many(
        [{"int_value": 122}, {"int_value": 123}, {"int_value": 124}]
    )
    assert [
        {
            "int_value": 122,
            "float_value": None,
            "date_value": None,
            "datetime_value": None,
        },
        {
            "int_value": 123,
            "float_value": None,
            "date_value": None,
            "datetime_value": None,
        },
        {
            "int_value": 124,
            "float_value": None,
            "date_value": None,
            "datetime_value": None,
        },
    ] == TestSupportForComparisonSignsController.get(
        {"int_value": (ComparisonSigns.GreaterOrEqual, 122)}
    )


def test_get_is_valid_with_float_and_greater_than_or_equal_sign_as_tuple_in_float_column(
    db,
):
    TestSupportForComparisonSignsController.post_many(
        [{"float_value": 0.9}, {"float_value": 1.0}, {"float_value": 1.1}]
    )
    assert [
        {
            "int_value": None,
            "float_value": 0.9,
            "date_value": None,
            "datetime_value": None,
        },
        {
            "int_value": None,
            "float_value": 1.0,
            "date_value": None,
            "datetime_value": None,
        },
        {
            "int_value": None,
            "float_value": 1.1,
            "date_value": None,
            "datetime_value": None,
        },
    ] == TestSupportForComparisonSignsController.get(
        {"float_value": (ComparisonSigns.GreaterOrEqual, 0.9)}
    )


def test_get_is_valid_with_date_and_greater_than_or_equal_sign_as_tuple_in_date_column(
    db,
):
    TestSupportForComparisonSignsController.post_many(
        [
            {"date_value": "2019-01-01"},
            {"date_value": "2019-01-02"},
            {"date_value": "2019-01-03"},
        ]
    )
    assert [
        {
            "int_value": None,
            "float_value": None,
            "date_value": "2019-01-01",
            "datetime_value": None,
        },
        {
            "int_value": None,
            "float_value": None,
            "date_value": "2019-01-02",
            "datetime_value": None,
        },
        {
            "int_value": None,
            "float_value": None,
            "date_value": "2019-01-03",
            "datetime_value": None,
        },
    ] == TestSupportForComparisonSignsController.get(
        {"date_value": (ComparisonSigns.GreaterOrEqual, datetime.date(2019, 1, 1))}
    )


def test_get_is_valid_with_datetime_and_greater_than_or_equal_sign_as_tuple_in_datetime_column(
    db,
):
    TestSupportForComparisonSignsController.post_many(
        [
            {"datetime_value": "2019-01-01T23:59:59"},
            {"datetime_value": "2019-01-02T23:59:59"},
            {"datetime_value": "2019-01-03T23:59:59"},
        ]
    )
    assert [
        {
            "int_value": None,
            "float_value": None,
            "date_value": None,
            "datetime_value": "2019-01-01T23:59:59",
        },
        {
            "int_value": None,
            "float_value": None,
            "date_value": None,
            "datetime_value": "2019-01-02T23:59:59",
        },
        {
            "int_value": None,
            "float_value": None,
            "date_value": None,
            "datetime_value": "2019-01-03T23:59:59",
        },
    ] == TestSupportForComparisonSignsController.get(
        {
            "datetime_value": (
                ComparisonSigns.GreaterOrEqual,
                datetime.datetime(2019, 1, 1, 23, 59, 59),
            )
        }
    )


def test_get_is_valid_with_int_range_using_comparison_signs_as_tuple_in_int_column(db):
    TestSupportForComparisonSignsController.post_many(
        [{"int_value": 122}, {"int_value": 123}, {"int_value": 124}]
    )
    assert [
        {
            "int_value": 122,
            "float_value": None,
            "date_value": None,
            "datetime_value": None,
        },
        {
            "int_value": 123,
            "float_value": None,
            "date_value": None,
            "datetime_value": None,
        },
    ] == TestSupportForComparisonSignsController.get(
        {
            "int_value": [
                (ComparisonSigns.GreaterOrEqual, 122),
                (ComparisonSigns.Lower, 124),
            ]
        }
    )


def test_get_is_valid_with_float_range_using_comparison_signs_as_tuple_in_float_column(
    db,
):
    TestSupportForComparisonSignsController.post_many(
        [{"float_value": 0.9}, {"float_value": 1.0}, {"float_value": 1.1}]
    )
    assert [
        {
            "int_value": None,
            "float_value": 1.0,
            "date_value": None,
            "datetime_value": None,
        },
        {
            "int_value": None,
            "float_value": 1.1,
            "date_value": None,
            "datetime_value": None,
        },
    ] == TestSupportForComparisonSignsController.get(
        {
            "float_value": [
                (ComparisonSigns.Greater, 0.9),
                (ComparisonSigns.LowerOrEqual, 1.1),
            ]
        }
    )


def test_get_is_valid_with_date_range_using_comparison_signs_as_tuple_in_date_column(
    db,
):
    TestSupportForComparisonSignsController.post_many(
        [
            {"date_value": "2019-01-01"},
            {"date_value": "2019-01-02"},
            {"date_value": "2019-01-03"},
        ]
    )
    assert [
        {
            "int_value": None,
            "float_value": None,
            "date_value": "2019-01-02",
            "datetime_value": None,
        }
    ] == TestSupportForComparisonSignsController.get(
        {
            "date_value": [
                (ComparisonSigns.Greater, datetime.date(2019, 1, 1)),
                (ComparisonSigns.Lower, datetime.date(2019, 1, 3)),
            ]
        }
    )


def test_get_is_valid_with_datetime_range_using_comparison_signs_as_tuple_in_datetime_column(
    db,
):
    TestSupportForComparisonSignsController.post_many(
        [
            {"datetime_value": "2019-01-01T23:59:59"},
            {"datetime_value": "2019-01-02T23:59:59"},
            {"datetime_value": "2019-01-03T23:59:59"},
        ]
    )
    assert [
        {
            "int_value": None,
            "float_value": None,
            "date_value": None,
            "datetime_value": "2019-01-01T23:59:59",
        },
        {
            "int_value": None,
            "float_value": None,
            "date_value": None,
            "datetime_value": "2019-01-02T23:59:59",
        },
        {
            "int_value": None,
            "float_value": None,
            "date_value": None,
            "datetime_value": "2019-01-03T23:59:59",
        },
    ] == TestSupportForComparisonSignsController.get(
        {
            "datetime_value": [
                (
                    ComparisonSigns.GreaterOrEqual,
                    datetime.datetime(2019, 1, 1, 23, 59, 59),
                ),
                (
                    ComparisonSigns.LowerOrEqual,
                    datetime.datetime(2019, 1, 3, 23, 59, 59),
                ),
            ]
        }
    )


def test_query_with_int_and_less_than_sign_in_int_column_returns_tuple(client, db):
    query_get_parser = TestSupportForComparisonSignsController.query_get_parser
    client.get("/test?int_value=<1")
    args = query_get_parser.parse_args()
    assert args["int_value"] == [(ComparisonSigns.Lower, 1)]


def test_query_with_int_and_greater_than_sign_in_int_column_returns_tuple(client, db):
    query_get_parser = TestSupportForComparisonSignsController.query_get_parser
    client.get("/test?int_value=>1")
    args = query_get_parser.parse_args()
    assert args["int_value"] == [(ComparisonSigns.Greater, 1)]


def test_query_with_int_and_less_than_or_equal_sign_in_int_column_returns_tuple(
    client, db
):
    query_get_parser = TestSupportForComparisonSignsController.query_get_parser
    client.get("/test?int_value=<=1")
    args = query_get_parser.parse_args()
    assert args["int_value"] == [(ComparisonSigns.LowerOrEqual, 1)]


def test_query_with_int_and_greater_than_or_equal_sign_in_int_column_returns_tuple(
    client, db
):
    query_get_parser = TestSupportForComparisonSignsController.query_get_parser
    client.get("/test?int_value=>=1")
    args = query_get_parser.parse_args()
    assert args["int_value"] == [(ComparisonSigns.GreaterOrEqual, 1)]


def test_query_with_float_and_less_than_sign_in_float_column_returns_tuple(client, db):
    query_get_parser = TestSupportForComparisonSignsController.query_get_parser
    client.get("/test?float_value=<0.9")
    args = query_get_parser.parse_args()
    assert args["float_value"] == [(ComparisonSigns.Lower, 0.9)]


def test_query_with_float_and_greater_than_sign_in_float_column_returns_tuple(
    client, db
):
    query_get_parser = TestSupportForComparisonSignsController.query_get_parser
    client.get("/test?float_value=>0.9")
    args = query_get_parser.parse_args()
    assert args["float_value"] == [(ComparisonSigns.Greater, 0.9)]


def test_query_with_float_and_less_than_or_equal_sign_in_float_column_returns_tuple(
    client, db
):
    query_get_parser = TestSupportForComparisonSignsController.query_get_parser
    client.get("/test?float_value=<=0.9")
    args = query_get_parser.parse_args()
    assert args["float_value"] == [(ComparisonSigns.LowerOrEqual, 0.9)]


def test_query_with_float_and_greater_than_or_equal_sign_in_float_column_returns_tuple(
    client, db
):
    query_get_parser = TestSupportForComparisonSignsController.query_get_parser
    client.get("/test?float_value=>=0.9")
    args = query_get_parser.parse_args()
    assert args["float_value"] == [(ComparisonSigns.GreaterOrEqual, 0.9)]


def test_query_with_date_and_less_than_sign_in_date_column_returns_tuple(client, db):
    query_get_parser = TestSupportForComparisonSignsController.query_get_parser
    client.get("/test?date_value=<2019-01-01")
    args = query_get_parser.parse_args()
    assert args["date_value"] == [(ComparisonSigns.Lower, datetime.date(2019, 1, 1))]


def test_query_with_date_and_greater_than_sign_in_date_column_returns_tuple(client, db):
    query_get_parser = TestSupportForComparisonSignsController.query_get_parser
    client.get("/test?date_value=>2019-01-01")
    args = query_get_parser.parse_args()
    assert args["date_value"] == [(ComparisonSigns.Greater, datetime.date(2019, 1, 1))]


def test_query_with_date_and_less_than_or_equal_sign_in_date_column_returns_tuple(
    client, db
):
    query_get_parser = TestSupportForComparisonSignsController.query_get_parser
    client.get("/test?date_value=<=2019-01-01")
    args = query_get_parser.parse_args()
    assert args["date_value"] == [
        (ComparisonSigns.LowerOrEqual, datetime.date(2019, 1, 1))
    ]


def test_query_with_date_and_greater_than_or_equal_sign_in_date_column_returns_tuple(
    client, db
):
    query_get_parser = TestSupportForComparisonSignsController.query_get_parser
    client.get("/test?date_value=>=2019-01-01")
    args = query_get_parser.parse_args()
    assert args["date_value"] == [
        (ComparisonSigns.GreaterOrEqual, datetime.date(2019, 1, 1))
    ]


def test_query_with_datetime_and_less_than_sign_in_datetime_column_returns_tuple(
    client, db
):
    query_get_parser = TestSupportForComparisonSignsController.query_get_parser
    client.get("/test?datetime_value=<2019-01-02T23:59:59")
    args = query_get_parser.parse_args()
    assert args["datetime_value"] == [
        (
            ComparisonSigns.Lower,
            datetime.datetime(2019, 1, 2, 23, 59, 59, tzinfo=datetime.timezone.utc),
        )
    ]


def test_query_with_datetime_and_greater_than_sign_in_datetime_column_returns_tuple(
    client, db
):
    query_get_parser = TestSupportForComparisonSignsController.query_get_parser
    client.get("/test?datetime_value=>2019-01-02T23:59:59")
    args = query_get_parser.parse_args()
    assert args["datetime_value"] == [
        (
            ComparisonSigns.Greater,
            datetime.datetime(2019, 1, 2, 23, 59, 59, tzinfo=datetime.timezone.utc),
        )
    ]


def test_query_with_datetime_and_less_than_or_equal_sign_in_datetime_column_returns_tuple(
    client, db
):
    query_get_parser = TestSupportForComparisonSignsController.query_get_parser
    client.get("/test?datetime_value=<=2019-01-02T23:59:59")
    args = query_get_parser.parse_args()
    assert args["datetime_value"] == [
        (
            ComparisonSigns.LowerOrEqual,
            datetime.datetime(2019, 1, 2, 23, 59, 59, tzinfo=datetime.timezone.utc),
        )
    ]


def test_query_with_datetime_and_greater_than_or_equal_sign_in_datetime_column_returns_tuple(
    client, db
):
    query_get_parser = TestSupportForComparisonSignsController.query_get_parser
    client.get("/test?datetime_value=>=2019-01-02T23:59:59")
    args = query_get_parser.parse_args()
    assert args["datetime_value"] == [
        (
            ComparisonSigns.GreaterOrEqual,
            datetime.datetime(2019, 1, 2, 23, 59, 59, tzinfo=datetime.timezone.utc),
        )
    ]


@pytest.fixture
def app():
    import flask

    application = flask.Flask(__name__)

    @application.route("/testt")
    def tt():
        pass

    return application
=======
def test_get_with_required_field_as_None_is_invalid(db):
    TestUnvalidatedListAndDictController.post(
        {
            "dict_field": {"any_key": 5},
            "float_key": 1,
            "list_field": [22, "33", 44.55, True],
        }
    )
    with pytest.raises(ValidationFailed) as exception_info:
        TestUnvalidatedListAndDictController.get({"dict_field": None})
    assert exception_info.value.errors == {
        "dict_field": ["Missing data for required field."]
    }
    assert {"dict_field": None} == exception_info.value.received_data


def test_post_with_choices_field_with_a_value_not_in_choices_list_is_invalid(db):
    with pytest.raises(ValidationFailed) as exception_info:
        TestChoicesController.post(
            {
                "key": 1,
                "int_choices_field": 4,
                "str_choices_field": "four",
                "float_choices_field": 2.5,
            }
        )
    assert exception_info.value.errors == {
        "float_choices_field": ['Value "2.5" is not within [1.25, 1.5, 1.75].'],
        "int_choices_field": ['Value "4" is not within [1, 2, 3].'],
        "str_choices_field": ["Value \"four\" is not within ['one', 'two', 'three']."],
    }
    assert {
        "int_choices_field": 4,
        "key": 1,
        "str_choices_field": "four",
        "float_choices_field": 2.5,
    } == exception_info.value.received_data
>>>>>>> ad376b07
<|MERGE_RESOLUTION|>--- conflicted
+++ resolved
@@ -123,13 +123,9 @@
     pass
 
 
-<<<<<<< HEAD
 class TestSupportForComparisonSignsController(database.CRUDController):
     pass
 
-
-=======
->>>>>>> ad376b07
 class TestChoicesController(database.CRUDController):
     pass
 
@@ -361,7 +357,6 @@
         key = database_mongo.Column(int, is_primary_key=True)
         my_dict = database_mongo.Column(dict, is_required=True)
 
-<<<<<<< HEAD
     class TestSupportForComparisonSignsModel(
         database_mongo.CRUDModel, base=base, table_name="support_comparison_sign"
     ):
@@ -370,8 +365,6 @@
         date_value = database_mongo.Column(datetime.date)
         datetime_value = database_mongo.Column(datetime.datetime)
 
-=======
->>>>>>> ad376b07
     class TestChoicesModel(
         database_mongo.CRUDModel, base=base, table_name="choices_table_name"
     ):
@@ -413,15 +406,9 @@
     TestNoneNotInsertedController.model(TestNoneNotInsertedModel)
     TestNoneInsertController.model(TestNoneInsertModel)
     TestNoneRetrieveController.model(TestNoneRetrieveModel)
-<<<<<<< HEAD
     TestSupportForComparisonSignsController.model(TestSupportForComparisonSignsModel)
     TestChoicesController.model(TestChoicesModel)
 
-    TestSupportForComparisonSignsController.model(TestSupportForComparisonSignsModel)
-=======
-    TestChoicesController.model(TestChoicesModel)
-
->>>>>>> ad376b07
     return [
         TestModel,
         TestStrictModel,
@@ -444,13 +431,8 @@
         TestIntAndFloatModel,
         TestDictInDictModel,
         TestNoneInsertModel,
-<<<<<<< HEAD
         TestSupportForComparisonSignsModel,
         TestChoicesModel,
-        TestSupportForComparisonSignsModel,
-=======
-        TestChoicesModel,
->>>>>>> ad376b07
     ]
 
 
@@ -3664,7 +3646,6 @@
     } == TestController.get_model_description_response_model.fields_flask_type
 
 
-<<<<<<< HEAD
 def test_get_is_valid_with_int_and_less_than_sign_as_tuple_in_int_column(db):
     TestSupportForComparisonSignsController.post_many(
         [{"int_value": 122}, {"int_value": 123}, {"int_value": 124}]
@@ -4428,7 +4409,7 @@
         pass
 
     return application
-=======
+  
 def test_get_with_required_field_as_None_is_invalid(db):
     TestUnvalidatedListAndDictController.post(
         {
@@ -4465,5 +4446,4 @@
         "key": 1,
         "str_choices_field": "four",
         "float_choices_field": 2.5,
-    } == exception_info.value.received_data
->>>>>>> ad376b07
+    } == exception_info.value.received_data