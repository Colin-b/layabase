import logging
import datetime
import enum
import os.path
import inspect
import dateutil.parser
import copy
import pymongo
import pymongo.errors
from typing import List
from flask_restplus import fields as flask_restplus_fields, reqparse, inputs
from bson.objectid import ObjectId

from pycommon_database.flask_restplus_errors import ValidationFailed, ModelCouldNotBeFound

logger = logging.getLogger(__name__)


class Column:
    """
    Definition of a Mondo Database field.
    """

    def __init__(self, field_type=str, **kwargs):
        """

        :param field_type: Python field type. Default to str.

        :param default_value: Default value matching type. Default to None.
        :param description: Field description.
        :param index_type: Type of index amongst 'unique' or 'other'. Default to None.
        :param is_primary_key: bool value. Default to False.
        :param is_nullable: bool value. Default to opposite of is_primary_key, except if it auto increment
        :param is_required: bool value. Default to False.
        :param should_auto_increment: bool value. Default to False. Only valid for int fields.
        """
        self.name = kwargs.pop('name', None)
        self.field_type = field_type or str
        self.choices = list(self.field_type.__members__.keys()) if isinstance(self.field_type, enum.EnumMeta) else None
        self.default_value = kwargs.pop('default_value', None)
        if self.default_value is None:
            self.default_value = [] if self.field_type == list else {} if self.field_type == dict else None
        self.description = kwargs.pop('description', None)
        self.index_type = kwargs.pop('index_type', None)

        self.is_primary_key = bool(kwargs.pop('is_primary_key', False))
        self.should_auto_increment = bool(kwargs.pop('should_auto_increment', False))
        if self.should_auto_increment and self.field_type is not int:
            raise Exception('Only int fields can be auto incremented.')
        self.is_nullable = bool(kwargs.pop('is_nullable', not self.is_primary_key or self.should_auto_increment))
        self.is_required = bool(kwargs.pop('is_required', False))

    def __str__(self):
        return f'{self.name}'

    def validate(self, model_as_dict: dict, check_nullable=True) -> dict:
        """
        Validate and deserialize.
        :param model_as_dict: The model to validate (as Python dictionary) and that will be updated to Mongo valid
        dictionary
        :return: Validation errors that might have occurred. Empty if no error occurred.
        """
        value = model_as_dict.get(self.name)

        if value is None:
            if check_nullable and not self.is_nullable:
                return {self.name: ['Missing data for required field.']}
            return {}

        if self.field_type == datetime.datetime:
            if isinstance(value, str):
                value = dateutil.parser.parse(value)
                model_as_dict[self.name] = value
        if self.field_type == datetime.date:
            if isinstance(value, str):
                value = dateutil.parser.parse(value).date()
<<<<<<< HEAD
=======
        if isinstance(self.field_type, enum.EnumMeta):
            if isinstance(value, str):
                if value not in self.choices:
                    return {self.name: [f'Value "{value}" is not within {self.choices}.']}
                value = self.field_type[value]
>>>>>>> b039e25b

        if self.choices and value not in self.choices:
            return {self.name: [f'Value "{value} of type {self.field_type.__name__}" is not within {self.choices}.']}

<<<<<<< HEAD
        if not self.choices and not isinstance(value, self.field_type):
            return {self.name: [f'Not a valid {self.field_type.__name__}.']}

=======
>>>>>>> b039e25b
        # dates cannot be stored in Mongo, use datetime instead
        if isinstance(value, datetime.date) and not isinstance(value, datetime.datetime):
            model_as_dict[self.name] = datetime.datetime.combine(value, datetime.datetime.min.time())
        # Enum cannot be stored in Mongo, use str instead
        if isinstance(value, enum.Enum):
            model_as_dict[self.name] = value.name

        return {}

    def serialize(self, model_as_dict: dict):
        value = model_as_dict.get(self.name)

        if value is None:
            if self.is_nullable:
                model_as_dict[self.name] = self.default_value  # Make sure value is set in any case
            return

        if self.field_type == datetime.datetime:
            model_as_dict[self.name] = value.isoformat()  # TODO Time Offset is missing to be fully compliant with RFC
        if self.field_type == datetime.date:
            model_as_dict[self.name] = value.date().isoformat()


def to_mongo_field(attribute):
    attribute[1].name = attribute[0]
    return attribute[1]


class CRUDModel:
    """
    Class providing CRUD helper methods for a Mongo model.
    __collection__ class property must be specified in Model.
    __counters__ class property must be specified in Model.
    Calling load_from(...) will provide you those properties.
    """
    __tablename__ = None  # Name of the collection described by this model
    __collection__ = None  # Mongo collection
    __counters__ = None  # Mongo counters collection (to increment fields)
    __fields__: List[Column] = None  # All Mongo fields within this model
    audit_model = None

    @classmethod
    def _post_init(cls, base):
        """
        Finish initializing this model class after it is created and added to proper controller.
        :param base: Mongo database
        """
        cls.__collection__ = base[cls.__tablename__]
        cls.__counters__ = base['counters']
        cls.__fields__ = cls.get_fields()
        cls._create_indexes('unique')
        cls._create_indexes('other')
        if cls.audit_model:
            cls.audit_model._post_init(base)

    @classmethod
    def _create_indexes(cls, index_type: str):
        """
        Create indexes of specified type.
        """
        try:
            criteria = [(field.name, pymongo.ASCENDING) for field in cls.get_index_fields(index_type)]
            if criteria:
                # Avoid using auto generated index name that might be too long
                index_name = f'uidx{cls.__collection__.name}' if index_type == 'unique' else f'idx{cls.__collection__.name}'
                logger.debug(f"Create {index_name} {index_type} index on {cls.__collection__.name} using {criteria} criteria.")
                cls.__collection__.create_index(criteria, unique=index_type == 'unique', name=index_name)
        except pymongo.errors.DuplicateKeyError:
            logger.exception(f'Duplicate key found for {criteria} criteria when creating a {index_type} index.')
            raise

    @classmethod
    def get_index_fields(cls, index_type: str) -> List[Column]:
        """
        In case a field is a dictionary and some fields within it should be indexed, override this method.
        """
        return [field for field in cls.__fields__ if field.index_type == index_type]

    @classmethod
    def get_all(cls, **kwargs) -> list:
        """
        Return all models formatted as a list of dictionaries.
        """
        limit = kwargs.pop('limit', 0) or 0
        offset = kwargs.pop('offset', 0) or 0
        model_to_query, errors = cls._validate_update(kwargs, check_nullable=False)
        if errors:
            raise ValidationFailed(kwargs, errors)

        query = cls._build_query(**model_to_query)
        models = cls.__collection__.find(query, projection={'_id': False}, skip=offset, limit=limit)
        return [cls._serialize(model) for model in models]  # Convert Cursor to dict

    @classmethod
    def _validate_insert(cls, model_as_dict: dict) -> (dict, dict):
        if not model_as_dict:
            raise ValidationFailed({}, message='No data provided.')

        new_model_as_dict = copy.deepcopy(model_as_dict)
        errors = {}

        for field in cls.__fields__:
            errors.update(field.validate(new_model_as_dict))
            if field.should_auto_increment and not errors:
                new_model_as_dict[field.name] = cls._increment(field.name)

        field_names = [field.name for field in cls.__fields__]
        unknown_fields = [field_name for field_name in new_model_as_dict if field_name not in field_names]
        if unknown_fields:
            for unknown_field in unknown_fields:
                del new_model_as_dict[unknown_field]
            logger.warning(f'Skipping unknown fields {unknown_fields}.')

        return model_as_dict if errors else new_model_as_dict, errors

    @classmethod
    def _validate_update(cls, model_as_dict: dict, check_nullable=True) -> (dict, dict):
        new_model_as_dict = copy.deepcopy(model_as_dict)
        errors = {}

        updated_fields = [field for field in cls.__fields__ if field.name in new_model_as_dict]
        for field in updated_fields:
            errors.update(field.validate(new_model_as_dict, check_nullable))

        updated_field_names = [field.name for field in updated_fields]
        unknown_fields = [field_name for field_name in new_model_as_dict if field_name not in updated_field_names]
        if unknown_fields:
            for unknown_field in unknown_fields:
                del new_model_as_dict[unknown_field]
            logger.warning(f'Skipping unknown fields {unknown_fields}.')

        return model_as_dict if errors else new_model_as_dict, errors

    @classmethod
    def _serialize(cls, model_as_dict: dict) -> dict:
        for field in cls.__fields__:
            field.serialize(model_as_dict)
        return model_as_dict

    @classmethod
    def add_all(cls, models_as_list_of_dict: list) -> list:
        """
        Add models formatted as a list of dictionaries.
        :raises ValidationFailed in case validation fail.
        :returns The inserted models formatted as a list of dictionaries.
        """
        if not models_as_list_of_dict:
            raise ValidationFailed({}, message='No data provided.')

        errors = {}

        for index, model_as_dict in enumerate(models_as_list_of_dict):
            new_model_as_dict, model_errors = cls._validate_insert(model_as_dict)
            if model_errors:
                errors[index] = model_errors
                continue

            # if _id present in a document, convert it to ObjectId
            if '_id' in new_model_as_dict:
                new_model_as_dict['_id'] = ObjectId(new_model_as_dict['_id'])

            if not errors:
                models_as_list_of_dict[index] = new_model_as_dict

        if errors:
            raise ValidationFailed(models_as_list_of_dict, errors)

        try:
            cls.__collection__.insert_many(models_as_list_of_dict)
            return [cls._serialize(model) for model in models_as_list_of_dict if model.pop('_id')]
        except pymongo.errors.BulkWriteError as bulk_error:
            raise ValidationFailed(models_as_list_of_dict, message=bulk_error._OperationFailure__details['writeErrors'][0]['errmsg'])
        except Exception:
            raise

    @classmethod
    def add(cls, model_as_dict: dict) -> dict:
        """
        Add a model formatted as a dictionary.
        :raises ValidationFailed in case validation fail.
        :returns The inserted model formatted as a dictionary.
        """
        new_model_as_dict, errors = cls._validate_insert(model_as_dict)
        if errors:
            raise ValidationFailed(model_as_dict, errors)

        # if _id present in a document, convert it to ObjectId
        if '_id' in new_model_as_dict:
            new_model_as_dict['_id'] = ObjectId(new_model_as_dict['_id'])

        cls.__collection__.insert_one(new_model_as_dict)
        del new_model_as_dict['_id']
        return cls._serialize(new_model_as_dict)

    @classmethod
    def _increment(cls, field_name: str):
        counter_key = {'_id': cls.__collection__.name}
        counter_update = {'$inc': {'%s.counter' % field_name: 1},
                          '$set': {'%s.timestamp' % field_name: datetime.datetime.utcnow().isoformat()}}
        counter_element = cls.__counters__.find_one_and_update(counter_key, counter_update,
                                                               return_document=pymongo.ReturnDocument.AFTER,
                                                               upsert=True)
        return counter_element[field_name]['counter']

    @classmethod
    def update(cls, model_as_dict: dict):
        """
        Update a model formatted as a dictionary.
        :raises ValidationFailed in case validation fail.
        :returns A tuple containing previous model formatted as a dictionary (first item)
        and new model formatted as a dictionary (second item).
        """
        if not model_as_dict:
            raise ValidationFailed({}, message='No data provided.')

        new_model_as_dict, errors = cls._validate_update(model_as_dict)
        if errors:
            raise ValidationFailed(model_as_dict, errors)

        # if _id present in a document, convert it to ObjectId
        if '_id' in new_model_as_dict:
            new_model_as_dict['_id'] = ObjectId(new_model_as_dict['_id'])
        model_as_dict_keys = cls._to_primary_keys_model(new_model_as_dict)
        previous_model_as_dict = cls.__collection__.find_one(model_as_dict_keys, projection={'_id': False})
        if not previous_model_as_dict:
            raise ModelCouldNotBeFound(model_as_dict_keys)

        model_as_dict_updates = {k: v for k, v in new_model_as_dict.items() if k not in model_as_dict_keys}
        cls.__collection__.update_one(model_as_dict_keys, {'$set': model_as_dict_updates})
        new_model_as_dict = cls.__collection__.find_one(model_as_dict_keys, projection={'_id': False})
        return cls._serialize(previous_model_as_dict), cls._serialize(new_model_as_dict)

    @classmethod
    def _to_primary_keys_model(cls, model_as_dict: dict) -> dict:
        primary_key_fields = [field.name for field in cls.__fields__ if field.is_primary_key]
        for primary_key in primary_key_fields:
            if primary_key not in model_as_dict:
                raise ValidationFailed(model_as_dict, {primary_key: ['Missing data for required field.']})
        return {k: v for k, v in model_as_dict.items() if k in primary_key_fields}

    @classmethod
    def remove(cls, **kwargs):
        """
        Remove the model(s) matching those criterion.
        :returns Number of removed rows.
        """
        query = cls._build_query(**kwargs)
        nb_removed = cls.__collection__.delete_many(query).deleted_count
        return nb_removed

    @staticmethod
    def _build_query(**kwargs) -> dict:
        return {key: ObjectId(value) if key == '_id' else value for key, value in kwargs.items() if value is not None}

    @classmethod
    def query_get_parser(cls):
        query_get_parser = cls._query_parser()
        query_get_parser.add_argument('limit', type=inputs.positive)
        query_get_parser.add_argument('offset', type=inputs.natural)
        return query_get_parser

    @classmethod
    def query_delete_parser(cls):
        return cls._query_parser()

    @classmethod
    def _query_parser(cls):
        query_parser = reqparse.RequestParser()
        for field in cls.get_fields():
            if field.field_type == list:
                query_parser.add_argument(
                    field.name,
                    required=False,
                    type=str,
                    action='append'
                )
            else:
                query_parser.add_argument(
                    field.name,
                    required=False,
                    type=_get_python_type(field)
                )
        return query_parser

    @classmethod
    def description_dictionary(cls) -> dict:
        description = {
            'collection': cls.__tablename__,
        }
        for field in cls.get_fields():
            description[field.name] = field.name
        return description

    @classmethod
    def flask_restplus_fields(cls) -> dict:
        return {
            field.name: _get_flask_restplus_type(field)(
                required=field.is_required,
                example=_get_example(field),
                description=field.description,
                enum=field.choices,
                default=field.default_value,
                readonly=field.should_auto_increment,
                cls_or_instance=_get_rest_plus_subtype(field)
            )
            for field in cls.__fields__
        }

    @classmethod
    def flask_restplus_description_fields(cls) -> dict:
        exported_fields = {
            'collection': flask_restplus_fields.String(required=True, example='collection',
                                                       description='Collection name'),
        }

        exported_fields.update({
            field.name: flask_restplus_fields.String(
                required=field.is_required,
                example='column',
                description=field.description,
            )
            for field in cls.__fields__
        })
        return exported_fields

    @classmethod
    def get_fields(cls) -> List[Column]:
        """
        Inspect all members and extract Mongo fields.
        :return: list of all Mongo fields (can be empty)
        """
        return [to_mongo_field(attribute) for attribute in inspect.getmembers(cls) if isinstance(attribute[1], Column)]

    @classmethod
    def create_audit(cls):
        from pycommon_database.audit_mongo import create_from
        cls.audit_model = create_from(cls)
        return cls.audit_model


def load(database_connection_url: str, create_models_func: callable):
    """
    Create all necessary tables and perform the link between models and underlying database connection.

    :param database_connection_url: URL formatted as a standard database connection string (Mandatory).
    :param create_models_func: Function that will be called to create models and return them (instances of CRUDModel)
    (Mandatory).
    """
    if not database_connection_url:
        raise NoDatabaseProvided()
    if not create_models_func:
        raise NoRelatedModels()

    logger.info(f'Connecting to {database_connection_url}...')
    database_name = os.path.basename(database_connection_url)
    if database_connection_url.startswith('mongomock'):
        import mongomock  # This is a test dependency only
        client = mongomock.MongoClient()
    else:
        client = pymongo.MongoClient(database_connection_url)
    base = client[database_name]
    logger.debug(f'Creating models...')
    for model_class in create_models_func(base):
        model_class._post_init(base)
    return base


def reset(base):
    """
    If the database was already created, then drop all tables and recreate them all.
    """
    if base:
        for collection in base._collections.values():
            _reset_collection(base, collection)


class NoDatabaseProvided(Exception):
    def __init__(self):
        Exception.__init__(self, 'A database connection URL must be provided.')


class NoRelatedModels(Exception):
    def __init__(self):
        Exception.__init__(self, 'A method allowing to create related models must be provided.')


def _reset_collection(base, collection):
    logger.info(f'Resetting all data related to "{collection.name}" collection...')
    nb_removed = collection.delete_many({}).deleted_count
    logger.info(f'{nb_removed} records deleted.')

    logger.info(f'Drop collection "{collection.name}".')
    collection.drop()

    logger.info(f'Resetting counters."{collection.name}".')
    nb_removed = base['counters'].delete_many({'_id': collection.name}).deleted_count
    logger.info(f'{nb_removed} counter records deleted')


def _get_flask_restplus_type(field: Column):
    """
    Return the Flask RestPlus field type (as a class) corresponding to this Mongo field.

    :raises Exception if field type is not managed yet.
    """
    if field.field_type == str:
        return flask_restplus_fields.String
    if field.field_type == int:
        return flask_restplus_fields.Integer
    if field.field_type == float:
        return flask_restplus_fields.Float
    if field.field_type == bool:
        return flask_restplus_fields.Boolean
    if field.field_type == datetime.date:
        return flask_restplus_fields.Date
    if field.field_type == datetime.datetime:
        return flask_restplus_fields.DateTime
    if isinstance(field.field_type, enum.EnumMeta):
        return flask_restplus_fields.String
    if field.field_type == list:
        return flask_restplus_fields.List
    if field.field_type == dict:
        return flask_restplus_fields.Raw

    raise Exception(f'Flask RestPlus field type cannot be guessed for {field} field.')


def _get_rest_plus_subtype(field: Column):
    """
    Return the Flask RestPlus field subtype (as a class) corresponding to this Mongo field if it is a list,
    else same as type

    :raises Exception if field type is not managed yet.
    """
    if field.field_type == list:
        return flask_restplus_fields.List(cls_or_instance=flask_restplus_fields.String)
    return _get_flask_restplus_type(field)


def _get_example(field: Column) -> str:
    if field.default_value:
        return str(field.default_value)

    return str(field.choices[0]) if field.choices else _get_default_example(field)


def _get_default_example(field: Column) -> str:
    """
    Return an Example value corresponding to this Mongodb field.
    """
    field_flask = _get_flask_restplus_type(field)
    if field_flask == flask_restplus_fields.Integer:
        return '0'
    if field_flask == flask_restplus_fields.Float:
        return '0.0'
    if field_flask == flask_restplus_fields.Boolean:
        return 'true'
    if field_flask == flask_restplus_fields.Date:
        return '2017-09-24'
    if field_flask == flask_restplus_fields.DateTime:
        return '2017-09-24T15:36:09'
    if field_flask == flask_restplus_fields.List:
        return str([['field1','value1'], ['fieldx','valuex']])
    if field_flask == flask_restplus_fields.Raw:
        return str({'field1':'value1','fieldx':'valuex'})
    return 'sample_value'


def _get_python_type(field: Column):
    """
    Return the Python type corresponding to this Mongo field.

    :raises Exception if field type is not managed yet.
    """
    if field.field_type == bool:
        return inputs.boolean
    if field.field_type == datetime.date:
        return inputs.date_from_iso8601
    if field.field_type == datetime.datetime:
        return inputs.datetime_from_iso8601
    if isinstance(field.field_type, enum.EnumMeta):
        return str

    return field.field_type<|MERGE_RESOLUTION|>--- conflicted
+++ resolved
@@ -74,24 +74,15 @@
         if self.field_type == datetime.date:
             if isinstance(value, str):
                 value = dateutil.parser.parse(value).date()
-<<<<<<< HEAD
-=======
         if isinstance(self.field_type, enum.EnumMeta):
             if isinstance(value, str):
                 if value not in self.choices:
                     return {self.name: [f'Value "{value}" is not within {self.choices}.']}
                 value = self.field_type[value]
->>>>>>> b039e25b
-
-        if self.choices and value not in self.choices:
-            return {self.name: [f'Value "{value} of type {self.field_type.__name__}" is not within {self.choices}.']}
-
-<<<<<<< HEAD
-        if not self.choices and not isinstance(value, self.field_type):
+
+        if not isinstance(value, self.field_type):
             return {self.name: [f'Not a valid {self.field_type.__name__}.']}
 
-=======
->>>>>>> b039e25b
         # dates cannot be stored in Mongo, use datetime instead
         if isinstance(value, datetime.date) and not isinstance(value, datetime.datetime):
             model_as_dict[self.name] = datetime.datetime.combine(value, datetime.datetime.min.time())
