# Version number as Major.Minor.Patch
# The version modification must respect the following rules:
# Major should be incremented in case there is a breaking change. (eg: 2.5.8 -> 3.0.0)
# Minor should be incremented in case there is an enhancement. (eg: 2.5.8 -> 2.6.0)
# Patch should be incremented in case there is a bug fix. (eg: 2.5.8 -> 2.5.9)
<<<<<<< HEAD
__version__ = '13.14.1'
=======
__version__ = "13.16.0"
>>>>>>> ae481aba
<|MERGE_RESOLUTION|>--- conflicted
+++ resolved
@@ -3,8 +3,4 @@
 # Major should be incremented in case there is a breaking change. (eg: 2.5.8 -> 3.0.0)
 # Minor should be incremented in case there is an enhancement. (eg: 2.5.8 -> 2.6.0)
 # Patch should be incremented in case there is a bug fix. (eg: 2.5.8 -> 2.5.9)
-<<<<<<< HEAD
-__version__ = '13.14.1'
-=======
-__version__ = "13.16.0"
->>>>>>> ae481aba
+__version__ = "13.17.0"