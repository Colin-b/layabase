--- conflicted
+++ resolved
@@ -17,13 +17,7 @@
 from bson.objectid import ObjectId
 from flask_restplus import fields as flask_restplus_fields, reqparse, inputs
 from layaberr import ValidationFailed, ModelCouldNotBeFound
-<<<<<<< HEAD
-
 from layabase.database import ComparisonSigns
-
-from layabase.database import ComparisonSigns
-=======
->>>>>>> ad376b07
 
 logger = logging.getLogger(__name__)
 
